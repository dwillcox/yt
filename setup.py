import os
import os.path
import glob
import sys
import time
import subprocess
import shutil
import glob
import setuptools
from distutils.version import StrictVersion
if StrictVersion(setuptools.__version__) < StrictVersion('0.7.0'):
    import distribute_setup
    distribute_setup.use_setuptools()

try:
   from distutils.command.build_py import build_py_2to3 \
        as build_py
except ImportError:
    from distutils.command.build_py import build_py
from numpy.distutils.misc_util import appendpath
from numpy.distutils.command import install_data as np_install_data
from numpy.distutils import log
from distutils import version

from distutils.core import Command
from distutils.spawn import find_executable

REASON_FILES = []
REASON_DIRS = [
    "",
    "resources",
    "resources/ux",
    "resources/images",
    "resources/css",
    "resources/css/images",
    "app",
    "app/store",
    "app/store/widgets",
    "app/view",
    "app/view/widgets",
    "app/model",
    "app/controller",
    "app/controller/widgets",
    "app/templates",
]

for subdir in REASON_DIRS:
    dir_name = os.path.join("yt", "gui", "reason", "html", subdir)
    files = []
    for ext in ["js", "html", "css", "png", "ico", "gif"]:
        files += glob.glob("%s/*.%s" % (dir_name, ext))
    REASON_FILES.append((dir_name, files))

# Verify that we have Cython installed
try:
    import Cython
    if version.LooseVersion(Cython.__version__) < version.LooseVersion('0.16'):
        needs_cython = True
    else:
        needs_cython = False
except ImportError as e:
    needs_cython = True

if needs_cython:
    print("Cython is a build-time requirement for the source tree of yt.")
    print("Please either install yt from a provided, release tarball,")
    print("or install Cython (version 0.16 or higher).")
    print("You may be able to accomplish this by typing:")
    print("     pip install -U Cython")
    sys.exit(1)

######
# This next bit comes from Matthew Brett, to get Cython working with NumPy
# distutils.  I added a bit to get C++ Cython working.
from os.path import join as pjoin, dirname
from distutils.dep_util import newer_group
from distutils.errors import DistutilsError


def generate_a_pyrex_source(self, base, ext_name, source, extension):
    ''' Monkey patch for numpy build_src.build_src method

    Uses Cython instead of Pyrex.

    Assumes Cython is present
    '''
    if self.inplace:
        target_dir = dirname(base)
    else:
        target_dir = appendpath(self.build_src, dirname(base))
    if extension.language == "c++":
        cplus = True
        file_ext = ".cpp"
    else:
        cplus = False
        file_ext = ".c"
    target_file = pjoin(target_dir, ext_name + file_ext)
    depends = [source] + extension.depends
    if self.force or newer_group(depends, target_file, 'newer'):
        import Cython.Compiler.Main
        log.info("cythonc:> %s" % (target_file))
        self.mkpath(target_dir)
        options = Cython.Compiler.Main.CompilationOptions(
            defaults=Cython.Compiler.Main.default_options,
            include_path=extension.include_dirs,
            language=extension.language, cplus=cplus,
            output_file=target_file)
        cython_result = Cython.Compiler.Main.compile(source,
                                                     options=options)
        if cython_result.num_errors != 0:
            raise DistutilsError("%d errors while compiling %r with Cython"
                                 % (cython_result.num_errors, source))
    return target_file


from numpy.distutils.command import build_src
build_src.build_src.generate_a_pyrex_source = generate_a_pyrex_source
# End snippet
######

VERSION = "3.0dev"

if os.path.exists('MANIFEST'):
    os.remove('MANIFEST')


def get_mercurial_changeset_id(target_dir):
    """adapted from a script by Jason F. Harris, published at

    http://jasonfharris.com/blog/2010/05/versioning-your-application-with-the-mercurial-changeset-hash/

    """
    import subprocess
    import re
    get_changeset = subprocess.Popen('hg identify -b -i',
                                     stdout=subprocess.PIPE,
                                     stderr=subprocess.PIPE,
                                     shell=True)

    if (get_changeset.stderr.read() != ""):
        print("Error in obtaining current changeset of the Mercurial repository")
        changeset = None

    changeset = get_changeset.stdout.read().strip().decode("UTF-8")
    if (not re.search("^[0-9a-f]{12}", changeset)):
        print("Current changeset of the Mercurial repository is malformed")
        changeset = None

    return changeset


class my_build_src(build_src.build_src):
    def run(self):
<<<<<<< HEAD
        #self.run_command("build_forthon")
=======
>>>>>>> 1f07282e
        build_src.build_src.run(self)


class my_build_py(build_py):
    def run(self):
        # honor the --dry-run flag
        if not self.dry_run:
            target_dir = os.path.join(self.build_lib, 'yt')
            src_dir = os.getcwd()
            changeset = get_mercurial_changeset_id(src_dir)
            self.mkpath(target_dir)
            with open(os.path.join(target_dir, '__hg_version__.py'), 'w') as fobj:
                fobj.write("hg_version = '%s'\n" % changeset)

        build_py.run(self)


def configuration(parent_package='', top_path=None):
    from numpy.distutils.misc_util import Configuration

    config = Configuration(None, parent_package, top_path)
    config.set_options(ignore_setup_xxx_py=True,
                       assume_default_configuration=True,
                       delegate_options_to_subpackages=True,
                       quiet=True)

    config.make_config_py()
    # config.make_svn_version_py()
    config.add_subpackage('yt', 'yt')
    config.add_scripts("scripts/*")

    return config


def setup_package():

    from numpy.distutils.core import setup

    setup(
        name="yt",
        version=VERSION,
        description="An analysis and visualization toolkit for Astrophysical "
                    + "simulations, focusing on Adaptive Mesh Refinement data "
                      "from Enzo, Orion, FLASH, and others.",
        classifiers=["Development Status :: 5 - Production/Stable",
                     "Environment :: Console",
                     "Intended Audience :: Science/Research",
                     "License :: OSI Approved :: BSD License",
                     "Operating System :: MacOS :: MacOS X",
                     "Operating System :: POSIX :: AIX",
                     "Operating System :: POSIX :: Linux",
                     "Programming Language :: C",
                     "Programming Language :: Python",
                     "Topic :: Scientific/Engineering :: Astronomy",
                     "Topic :: Scientific/Engineering :: Physics",
                     "Topic :: Scientific/Engineering :: Visualization"],
        keywords='astronomy astrophysics visualization ' +
        'amr adaptivemeshrefinement',
        entry_points={'console_scripts': [
        'yt = yt.utilities.command_line:run_main',
        ],
            'nose.plugins.0.10': [
                'answer-testing = yt.utilities.answer_testing.framework:AnswerTesting'
            ]
        },
        author="Matthew J. Turk",
        author_email="matthewturk@gmail.com",
        url="http://yt-project.org/",
        license="BSD",
        configuration=configuration,
        zip_safe=False,
        data_files=REASON_FILES,
<<<<<<< HEAD
        cmdclass={'build_py': my_build_py, #'build_forthon': BuildForthon,
                  'build_src': my_build_src},# 'install_data': my_install_data},
=======
        cmdclass={'build_py': my_build_py, 'build_src': my_build_src},
>>>>>>> 1f07282e
    )
    return

if __name__ == '__main__':
    setup_package()<|MERGE_RESOLUTION|>--- conflicted
+++ resolved
@@ -151,10 +151,6 @@
 
 class my_build_src(build_src.build_src):
     def run(self):
-<<<<<<< HEAD
-        #self.run_command("build_forthon")
-=======
->>>>>>> 1f07282e
         build_src.build_src.run(self)
 
 
@@ -227,12 +223,7 @@
         configuration=configuration,
         zip_safe=False,
         data_files=REASON_FILES,
-<<<<<<< HEAD
-        cmdclass={'build_py': my_build_py, #'build_forthon': BuildForthon,
-                  'build_src': my_build_src},# 'install_data': my_install_data},
-=======
         cmdclass={'build_py': my_build_py, 'build_src': my_build_src},
->>>>>>> 1f07282e
     )
     return
 
