import yt
import numpy as np

# Load the dataset.
<<<<<<< HEAD
ds = load("GasSloshing/sloshing_nomag2_hdf5_plt_cnt_0150")

# Create a slice object
slc = SlicePlot(ds,'x','density',width=(800.0,'kpc'))
=======
ds = yt.load("GasSloshing/sloshing_nomag2_hdf5_plt_cnt_0150")

# Create a slice object
slc = yt.SlicePlot(ds,'x','density',width=(800.0,'kpc'))
>>>>>>> 3bd624d4

# Get a reference to the matplotlib axes object for the plot
ax = slc.plots['density'].axes

# Let's adjust the x axis tick labels
for label in ax.xaxis.get_ticklabels():
    label.set_color('red')
    label.set_fontsize(16)

# Get a reference to the matplotlib figure object for the plot
fig = slc.plots['density'].figure

# And create a mini-panel of a gaussian histogram inside the plot
rect = (0.2,0.2,0.2,0.2)
new_ax = fig.add_axes(rect)

n, bins, patches = new_ax.hist(np.random.randn(1000)+20, 50,
    facecolor='black', edgecolor='black')

# Make sure its visible
new_ax.tick_params(colors='white')

# And label it
la = new_ax.set_xlabel('Dinosaurs per furlong')
la.set_color('white')

slc.save()<|MERGE_RESOLUTION|>--- conflicted
+++ resolved
@@ -2,17 +2,10 @@
 import numpy as np
 
 # Load the dataset.
-<<<<<<< HEAD
-ds = load("GasSloshing/sloshing_nomag2_hdf5_plt_cnt_0150")
-
-# Create a slice object
-slc = SlicePlot(ds,'x','density',width=(800.0,'kpc'))
-=======
 ds = yt.load("GasSloshing/sloshing_nomag2_hdf5_plt_cnt_0150")
 
 # Create a slice object
 slc = yt.SlicePlot(ds,'x','density',width=(800.0,'kpc'))
->>>>>>> 3bd624d4
 
 # Get a reference to the matplotlib axes object for the plot
 ax = slc.plots['density'].axes
@@ -30,7 +23,7 @@
 new_ax = fig.add_axes(rect)
 
 n, bins, patches = new_ax.hist(np.random.randn(1000)+20, 50,
-    facecolor='black', edgecolor='black')
+                               facecolor='black', edgecolor='black')
 
 # Make sure its visible
 new_ax.tick_params(colors='white')
