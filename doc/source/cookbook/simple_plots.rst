Making Simple Plots
-------------------

One of the easiest ways to interact with yt is by creating simple
visualizations of your data.  Below we show how to do this, as well as how to
extend these plots to be ready for publication.

Simple Slices
~~~~~~~~~~~~~

This script shows the simplest way to make a slice through a dataset.

.. yt_cookbook:: simple_slice.py

<<<<<<< HEAD
Simple Projections (Non-Weighted)
~~~~~~~~~~~~~~~~~~~~~~~~~~~~~~~~~
=======
Note that, by default,
:class:`~yt.visualization.plot_window.SlicePlot` shifts the
coordinates on the axes such that the origin is at the center of the
slice.  To instead use the coordinates as defined in the dataset, use
the optional argument: ``origin="native"``

Simple Projections
~~~~~~~~~~~~~~~~~~
>>>>>>> 3339b973

This is the simplest way to make a projection through a dataset.  There are
several different :ref:`projection-types`, but non-weighted line integrals
and weighted line integrals are the two most common.  Here we create 
density projections (non-weighted line integral):

.. yt_cookbook:: simple_projection.py

Simple Projections (Weighted)
~~~~~~~~~~~~~~~~~~~~~~~~~~~~~~~~~

And here we produce density-weighted temperature projections (weighted line 
integral) for the same dataset as the non-weighted projections:

.. yt_cookbook:: simple_projection_weighted.py

Simple Phase Plots
~~~~~~~~~~~~~~~~~~

This demonstrates how to make a phase plot.  Phase plots can be thought of as
two-dimensional histograms, where the value is either the weighted-average or
the total accumulation in a cell.

.. yt_cookbook:: simple_phase.py

Simple Probability Distribution Functions
~~~~~~~~~~~~~~~~~~~~~~~~~~~~~~~~~~~~~~~~~

Often, one wants to examine the distribution of one variable as a function of
another.  This shows how to see the distribution of mass in a simulation, with
respect to the total mass in the simulation.

.. yt_cookbook:: simple_pdf.py

Simple 1D Histograms (Profiles)
~~~~~~~~~~~~~~~~~~~~~~~~~~~~~~~

This is a "profile," which is a 1D histogram.  This can be thought of as either
the total accumulation (when weight_field is set to ``None``) or the average 
(when a weight_field is supplied.)

.. yt_cookbook:: simple_profile.py

Simple Radial Profiles
~~~~~~~~~~~~~~~~~~~~~~

This shows how to make a profile of a quantity with respect to the radius.

.. yt_cookbook:: simple_radial_profile.py

1D Profiles Over Time
~~~~~~~~~~~~~~~~~~~~~

This is a simple example of overplotting multiple 1D profiles from a number 
of datasets to show how they evolve over time.

.. yt_cookbook:: time_series_profiles.py

.. _cookbook-profile-variance:

Profiles with Variance Values
~~~~~~~~~~~~~~~~~~~~~~~~~~~~~

This shows how to plot the variance for a 1D profile.  In this example, we 
manually create a 1D profile object, which gives us access to the variance 
data.

.. yt_cookbook:: profile_with_variance.py

Making Plots of Multiple Fields Simultaneously
~~~~~~~~~~~~~~~~~~~~~~~~~~~~~~~~~~~~~~~~~~~~~~

By adding multiple fields to a single
:class:`~yt.visualization.plot_window.SlicePlot` or
:class:`~yt.visualization.plot_window.ProjectionPlot` some of the overhead of
creating the data object can be reduced, and better performance squeezed out.
This recipe shows how to add multiple fields to a single plot.

.. yt_cookbook:: simple_slice_with_multiple_fields.py 

Off-Axis Slicing
~~~~~~~~~~~~~~~~

One can create slices from any arbitrary angle, not just those aligned with
the x,y,z axes.

.. yt_cookbook:: simple_off_axis_slice.py

.. _cookbook-simple-off-axis-projection:

Off-Axis Projection
~~~~~~~~~~~~~~~~~~~

Like off-axis slices, off-axis projections can be created from any arbitrary 
viewing angle.

.. yt_cookbook:: simple_off_axis_projection.py

Simple Volume Rendering
~~~~~~~~~~~~~~~~~~~~~~~

Volume renderings are 3D projections rendering isocontours in any arbitrary
field (e.g. density, temperature, pressure, etc.)

.. yt_cookbook:: simple_volume_rendering.py

Showing and Hiding Axes Labels and Colorbars
~~~~~~~~~~~~~~~~~~~~~~~~~~~~~~~~~~~~~~~~~~~~

This example illustrates how to create a SlicePlot and then suppress the axes
labels and colorbars.  This is useful when you don't care about the physical
scales and just want to take a closer look at the raw plot data.

.. yt_cookbook:: show_hide_axes_colorbar.py

.. _matplotlib-primitives:

Accessing and Modifying Plots Directly
~~~~~~~~~~~~~~~~~~~~~~~~~~~~~~~~~~~~~~

While often the Plot Window, and its affiliated :ref:`callbacks` can
cover normal use cases, sometimes more direct access to the underlying
Matplotlib engine is necessary.  This recipe shows how to modify the plot
window :class:`matplotlib.axes.Axes` object directly.

.. yt_cookbook:: simple_slice_matplotlib_example.py 

.. _cookbook-simple_volume_rendering:

Image Background Colors
~~~~~~~~~~~~~~~~~~~~~~~

Here we see how to take an image and save it using different background colors. 

.. yt_cookbook:: image_background_colors.py<|MERGE_RESOLUTION|>--- conflicted
+++ resolved
@@ -10,21 +10,16 @@
 
 This script shows the simplest way to make a slice through a dataset.
 
-.. yt_cookbook:: simple_slice.py
-
-<<<<<<< HEAD
-Simple Projections (Non-Weighted)
-~~~~~~~~~~~~~~~~~~~~~~~~~~~~~~~~~
-=======
 Note that, by default,
 :class:`~yt.visualization.plot_window.SlicePlot` shifts the
 coordinates on the axes such that the origin is at the center of the
 slice.  To instead use the coordinates as defined in the dataset, use
 the optional argument: ``origin="native"``
 
-Simple Projections
-~~~~~~~~~~~~~~~~~~
->>>>>>> 3339b973
+.. yt_cookbook:: simple_slice.py
+
+Simple Projections (Non-Weighted)
+~~~~~~~~~~~~~~~~~~~~~~~~~~~~~~~~~
 
 This is the simplest way to make a projection through a dataset.  There are
 several different :ref:`projection-types`, but non-weighted line integrals
@@ -34,10 +29,10 @@
 .. yt_cookbook:: simple_projection.py
 
 Simple Projections (Weighted)
-~~~~~~~~~~~~~~~~~~~~~~~~~~~~~~~~~
+~~~~~~~~~~~~~~~~~~~~~~~~~~~~~
 
 And here we produce density-weighted temperature projections (weighted line 
-integral) for the same dataset as the non-weighted projections:
+integral) for the same dataset as the non-weighted projections above:
 
 .. yt_cookbook:: simple_projection_weighted.py
 
