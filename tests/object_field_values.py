import hashlib
import numpy as na

from yt.utilities.answer_testing.output_tests import \
    YTStaticOutputTest, RegressionTestException, create_test
from yt.funcs import ensure_list
from fields_to_test import field_list, particle_field_list

class FieldHashesDontMatch(RegressionTestException):
    pass

known_objects = {}

def register_object(func):
    known_objects[func.func_name] = func
    return func

@register_object
def centered_sphere(tobj):
    center = 0.5*(tobj.pf.domain_right_edge + tobj.pf.domain_left_edge)
    width = (tobj.pf.domain_right_edge - tobj.pf.domain_left_edge).max()
    tobj.data_object = tobj.pf.h.sphere(center, width/0.25)

@register_object
def off_centered_sphere(tobj):
    center = 0.5*(tobj.pf.domain_right_edge + tobj.pf.domain_left_edge)
    width = (tobj.pf.domain_right_edge - tobj.pf.domain_left_edge).max()
    tobj.data_object = tobj.pf.h.sphere(center - 0.25 * width, width/0.25)

@register_object
def corner_sphere(tobj):
    width = (tobj.pf.domain_right_edge - tobj.pf.domain_left_edge).max()
    tobj.data_object = tobj.pf.h.sphere(tobj.pf.domain_left_edge, width/0.25)

@register_object
<<<<<<< HEAD
def disk(self):
    center = (self.pf.domain_right_edge + self.pf.domain_left_edge)/2.
    radius = (self.pf.domain_right_edge - self.pf.domain_left_edge).max()/10.
    height = (self.pf.domain_right_edge - self.pf.domain_left_edge).max()/10.
    normal = na.array([1.]*3)
    self.data_object = self.pf.h.disk(center, normal, radius, height)
    
@register_object
def all_data(self):
    self.data_object = self.pf.h.all_data()
=======
def all_data(tobj):
    tobj.data_object = tobj.pf.h.all_data()

_new_known_objects = {}
for field in ["Density"]:#field_list:
    for object_name in known_objects:
        def _rfunc(oname, fname):
            def func(tobj):
                known_objects[oname](tobj)
                tobj.orig_data_object = tobj.data_object
                avg_value = tobj.orig_data_object.quantities[
                        "WeightedAverageQuantity"](fname, "Density")
                tobj.data_object = tobj.orig_data_object.cut_region(
                        ["grid['%s'] > %s" % (fname, avg_value)])
            return func
        _new_known_objects["%s_cut_region_%s" % (object_name, field)] = \
                _rfunc(object_name, field)
known_objects.update(_new_known_objects)
>>>>>>> 9523af32

class YTFieldValuesTest(YTStaticOutputTest):
    def run(self):
        vals = self.data_object[self.field].copy()
        vals.sort()
        self.result = hashlib.sha256(vals.tostring()).hexdigest()

    def compare(self, old_result):
        if self.result != old_result: raise FieldHashesDontMatch

    def setup(self):
        YTStaticOutputTest.setup(self)
        known_objects[self.object_name](self)

for object_name in known_objects:
    for field in field_list + particle_field_list:
        create_test(YTFieldValuesTest, "%s_%s" % (object_name, field),
                    field = field, object_name = object_name)
    
class YTDerivedQuantityTest(YTStaticOutputTest):
    def setup(self):
        YTStaticOutputTest.setup(self)
        known_objects[self.object_name](self)

    def compare(self, old_results):
        if self.result != old_result: raise FieldHashesDontMatch

    def run(self):
        # This only works if it takes no arguments
        self.result = self.data_object.quantities[self.dq_name]()

dq_names = ["TotalMass", "AngularMomentumVector", "CenterOfMass",
            "BulkVelocity", "BaryonSpinParameter", "ParticleSpinParameter"]

# Extrema, WeightedAverageQuantity, TotalQuantity, MaxLocation,
# MinLocation

for object_name in known_objects:
    for dq in dq_names:
        create_test(YTDerivedQuantityTest, "%s_%s" % (object_name, dq),
                    dq_name = dq, object_name = object_name)

class YTDerivedQuantityTestField(YTDerivedQuantityTest):
    def run(self):
        self.result = self.data_object.quantities[self.dq_name](
            self.field_name)

for object_name in known_objects:
    for field in field_list:
        for dq in ["Extrema", "TotalQuantity", "MaxLocation", "MinLocation"]:
            create_test(YTDerivedQuantityTestField,
                        "%s_%s" % (object_name, field),
                        field_name = field, dq_name = dq,
                        object_name = object_name)

class YTDerivedQuantityTest_WeightedAverageQuantity(YTDerivedQuantityTest):
    def run(self):
        self.result = self.data_object.quantities["WeightedAverageQuantity"](
            self.field_name, weight="CellMassMsun")

for object_name in known_objects:
    for field in field_list:
        create_test(YTDerivedQuantityTest_WeightedAverageQuantity,
                    "%s_%s" % (object_name, field),
                    field_name = field, 
                    object_name = object_name)
<|MERGE_RESOLUTION|>--- conflicted
+++ resolved
@@ -33,7 +33,6 @@
     tobj.data_object = tobj.pf.h.sphere(tobj.pf.domain_left_edge, width/0.25)
 
 @register_object
-<<<<<<< HEAD
 def disk(self):
     center = (self.pf.domain_right_edge + self.pf.domain_left_edge)/2.
     radius = (self.pf.domain_right_edge - self.pf.domain_left_edge).max()/10.
@@ -44,9 +43,6 @@
 @register_object
 def all_data(self):
     self.data_object = self.pf.h.all_data()
-=======
-def all_data(tobj):
-    tobj.data_object = tobj.pf.h.all_data()
 
 _new_known_objects = {}
 for field in ["Density"]:#field_list:
@@ -63,7 +59,6 @@
         _new_known_objects["%s_cut_region_%s" % (object_name, field)] = \
                 _rfunc(object_name, field)
 known_objects.update(_new_known_objects)
->>>>>>> 9523af32
 
 class YTFieldValuesTest(YTStaticOutputTest):
     def run(self):
