answer_tests:
  local_artio_000:
    - yt/frontends/artio/tests/test_outputs.py

  local_athena_001:
    - yt/frontends/athena

  local_chombo_000:
    - yt/frontends/chombo/tests/test_outputs.py

  local_enzo_001:
    - yt/frontends/enzo

  local_fits_000:
    - yt/frontends/fits/tests/test_outputs.py

  local_flash_002:
    - yt/frontends/flash/tests/test_outputs.py

  local_gadget_000:
    - yt/frontends/gadget/tests/test_outputs.py

  local_gamer_001:
    - yt/frontends/gamer/tests/test_outputs.py

  local_gdf_000:
    - yt/frontends/gdf/tests/test_outputs.py

  local_gizmo_001:
    - yt/frontends/gizmo/tests/test_outputs.py

  local_halos_000:
    - yt/analysis_modules/halo_analysis/tests/test_halo_finders.py  # [py2]
    - yt/analysis_modules/halo_finding/tests/test_rockstar.py  # [py2]
    - yt/frontends/owls_subfind/tests/test_outputs.py
    - yt/frontends/gadget_fof/tests/test_outputs.py:test_fields_g5
    - yt/frontends/gadget_fof/tests/test_outputs.py:test_fields_g42

  local_owls_000:
    - yt/frontends/owls/tests/test_outputs.py
<<<<<<< HEAD
  
  local_pw_007:
=======

  local_pw_006:
>>>>>>> 3c2f3cf8
    - yt/visualization/tests/test_plotwindow.py:test_attributes
    - yt/visualization/tests/test_plotwindow.py:test_attributes_wt
    - yt/visualization/tests/test_profile_plots.py:test_phase_plot_attributes
    - yt/visualization/tests/test_particle_plot.py:test_particle_projection_answers
    - yt/visualization/tests/test_particle_plot.py:test_particle_projection_filter
    - yt/visualization/tests/test_particle_plot.py:test_particle_phase_answers

  local_tipsy_001:
    - yt/frontends/tipsy/tests/test_outputs.py

  local_varia_004:
    - yt/analysis_modules/radmc3d_export
    - yt/frontends/moab/tests/test_c5.py
    - yt/analysis_modules/photon_simulator/tests/test_spectra.py
    - yt/analysis_modules/photon_simulator/tests/test_sloshing.py
    - yt/visualization/volume_rendering/tests/test_vr_orientation.py
    - yt/visualization/volume_rendering/tests/test_mesh_render.py
    - yt/visualization/tests/test_mesh_slices.py:test_tri2

  local_orion_000:
    - yt/frontends/boxlib/tests/test_orion.py

  local_ramses_000:
    - yt/frontends/ramses/tests/test_outputs.py

  local_ytdata_000:
    - yt/frontends/ytdata

  local_absorption_spectrum_005:
    - yt/analysis_modules/absorption_spectrum/tests/test_absorption_spectrum.py:test_absorption_spectrum_non_cosmo
    - yt/analysis_modules/absorption_spectrum/tests/test_absorption_spectrum.py:test_absorption_spectrum_non_cosmo_novpec
    - yt/analysis_modules/absorption_spectrum/tests/test_absorption_spectrum.py:test_absorption_spectrum_cosmo
    - yt/analysis_modules/absorption_spectrum/tests/test_absorption_spectrum.py:test_absorption_spectrum_non_cosmo_sph
    - yt/analysis_modules/absorption_spectrum/tests/test_absorption_spectrum.py:test_absorption_spectrum_cosmo_sph
    - yt/analysis_modules/absorption_spectrum/tests/test_absorption_spectrum.py:test_absorption_spectrum_with_continuum

  local_axialpix_001:
    - yt/geometry/coordinates/tests/test_axial_pixelization.py:test_axial_pixelization

other_tests:
  unittests:
     - '-v'
     - '--exclude=test_mesh_slices'  # disable randomly failing test
  cookbook:
     - '-v'
     - 'doc/source/cookbook/tests/test_cookbook.py'<|MERGE_RESOLUTION|>--- conflicted
+++ resolved
@@ -38,13 +38,8 @@
 
   local_owls_000:
     - yt/frontends/owls/tests/test_outputs.py
-<<<<<<< HEAD
-  
-  local_pw_007:
-=======
 
-  local_pw_006:
->>>>>>> 3c2f3cf8
+  local_pw_008:
     - yt/visualization/tests/test_plotwindow.py:test_attributes
     - yt/visualization/tests/test_plotwindow.py:test_attributes_wt
     - yt/visualization/tests/test_profile_plots.py:test_phase_plot_attributes
@@ -55,7 +50,7 @@
   local_tipsy_001:
     - yt/frontends/tipsy/tests/test_outputs.py
 
-  local_varia_004:
+  local_varia_005:
     - yt/analysis_modules/radmc3d_export
     - yt/frontends/moab/tests/test_c5.py
     - yt/analysis_modules/photon_simulator/tests/test_spectra.py
