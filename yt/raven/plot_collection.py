"""
All of the base-level stuff for plotting.

Author: Matthew Turk <matthewturk@gmail.com>
Affiliation: KIPAC/SLAC/Stanford
Homepage: http://yt.enzotools.org/
License:
  Copyright (C) 2007-2009 Matthew Turk.  All Rights Reserved.

  This file is part of yt.

  yt is free software; you can redistribute it and/or modify
  it under the terms of the GNU General Public License as published by
  the Free Software Foundation; either version 3 of the License, or
  (at your option) any later version.

  This program is distributed in the hope that it will be useful,
  but WITHOUT ANY WARRANTY; without even the implied warranty of
  MERCHANTABILITY or FITNESS FOR A PARTICULAR PURPOSE.  See the
  GNU General Public License for more details.

  You should have received a copy of the GNU General Public License
  along with this program.  If not, see <http://www.gnu.org/licenses/>.
"""

from yt.raven import *

# No better place to put this
def concatenate_pdfs(output_fn, input_fns):
    from pyPdf import PdfFileWriter, PdfFileReader
    outfile = PdfFileWriter()
    for fn in input_fns:
        infile = PdfFileReader(open(fn, 'rb'))
        outfile.addPage(infile.getPage(0))
    outfile.write(open(output_fn, "wb"))

class PlotCollection(object):
    __id_counter = 0
    def __init__(self, pf, center=None):
        r"""The primary interface for creating plots.

        The PlotCollection object was created to ease the creation of multiple
        slices, projections and so forth made from a single parameter file.
        The concept is that when the width on one image changes, it should
        change on all the others.  The PlotCollection can create all plot types
        available in yt.

        Parameters
        ----------
        pf : `StaticOutput`
            The parameter file from which all the plots will be created.
        center : array_like, optional
            The 'center' supplied to plots like sphere plots, slices, and so
            on.  Should be 3 elements.  Defaults to the point of maximum
            density.
        Long_variable_name : {'hi', 'ho'}, optional
            Choices in brackets, default first when optional.

        Notes
        -----
        This class is the primary entry point to creating plots, but it is not
        the only entry point.  Additionally, creating a PlotCollection should
        be a "cheap" operation.

        You may iterate over the plots in the PlotCollection, via something
        like:

        >>> pc = PlotCollection(pf)
        >>> for p in pc: print p

        Examples
        --------

        >>> pc = PlotCollection(pf, center=[0.5, 0.5, 0.5])
        >>> pc.add_slice("Density", 0)
        >>> pc.save()

        """
        PlotTypes.Initialize()
        self.plots = []
        self.pf = pf
        if center == None:
            v,self.c = pf.h.find_max("Density") # @todo: ensure no caching
        elif center == "center" or center == "c":
            self.c = (pf["DomainRightEdge"] + pf["DomainLeftEdge"])/2.0
        else:
            self.c = na.array(center, dtype='float64')
        mylog.info("Created plot collection with default plot-center = %s",
                    list(self.c))

    def __iter__(self):
        for p in self.plots:
            yield p

    def save(self, basename=None, format="png", override=False, force_save=False):
        r"""Save out all the plots hanging off this plot collection, using
        generated names.

        This function will create names for every plot that belongs to the
        PlotCollection and save them out.  The names will, by default, be
        prefixed with the name of the affiliate parameter file, and the file
        names should indicate clearly what each plot represents.

        Parameters
        ----------
        basename : string, optional
            The prefix for all of the plot filenames.
        format : string, optional
            The plot file format.  Can be 'png', 'pdf', 'eps', 'jpg', or
            anything else that matplotlib understands.
        override : boolean
            If this is true, then no generated filenames will be appended to
            the base name.  You probably don't want this.
        force_save : boolean
            In parallel, only the root task (proc 0) saves an image, unless
            this is set to True.

        Returns
        -------
        items : string
            This function returns a list of the filenames created.

        Examples
        --------

        >>> fns = pc.save()
        >>> for fn in fns: print "Saved", fn
        """
        if basename is None: basename = str(self.pf)
        fn = []
        for plot in self.plots:
            fn.append(plot.save_image(basename, format=format, 
                      override=override, force_save=force_save))
            mylog.info("Saved %s", fn[-1])
        return fn

    def set_xlim(self, xmin, xmax):
        r"""Set the x-limits of all plots.

        set_xlim on all plots is called with the parameters passed to this
        function.

        Parameters
        ----------
        xmin : float
            The left boundary for the x axis.
        xmax : float
            The right boundary for the x axis.
        """
        for plot in self.plots:
            plot.set_xlim(xmin, xmax)

    def set_ylim(self, ymin, ymax):
        r"""Set the y-limits of all plots.

        set_ylim on all plots is called with the parameters passed to this
        function.

        Parameters
        ----------
        ymin : float
            The left boundary for the x axis.
        ymax : float
            The right boundary for the x axis.
        """
        for plot in self.plots:
            plot.set_ylim(ymin, ymax)

    def set_zlim(self, zmin, zmax, *args, **kwargs):
        """
        Set the limits of the colorbar. 'min' or 'max' are possible inputs 
        when combined with dex=value, where value gives the maximum number of 
        dex to go above/below the min/max.  If value is larger than the true
        range of values, min/max are limited to true range.

        Only ONE of the following options can be specified. If all 3 are
        specified, they will be used in the following precedence order:
            ticks - a list of floating point numbers at which to put ticks
            minmaxtick - display DEFAULT ticks with min & max also displayed
            nticks - if ticks not specified, can automatically determine a
               number of ticks to be evenly spaced in log space
        """
        for plot in self.plots:
            plot.set_autoscale(False)
            plot.set_zlim(zmin, zmax, *args, **kwargs)

    def set_lim(self, lim):
        r"""Set the x- and y-limits of all plots.

        set_xlim on all plots is called with the parameters passed to this
        function, and then set_ylim is called.

        Parameters
        ----------
        lim : tuple of floats
            (xmin, xmax, ymin, ymax)
        """
        for plot in self.plots:
            plot.set_xlim(*lim[:2])
            plot.set_ylim(*lim[2:])

    def autoscale(self):
        r"""Turn on autoscaling on all plots.

        This has the same effect as:

        >>> for p in pc: p.set_autoscale(True)

        By default, all plots are autoscaled until the colorbar is set
        manually.  This turns autoscaling back on.  The colors may not be
        updated unless _redraw_image is called on the plots, which should occur
        with a change in the width or saving of images.
        """
        for plot in self.plots:
            plot.set_autoscale(True)

    def set_width(self, width, unit):
        r"""Change the width of all image plots.

        This function changes all the widths of the image plots (but notably
        not any phase plots or profile plots) to be a given physical extent.

        Parameters
        ----------
        width : float
            The numeric value of the new width.
        unit : string
            The unit in which the given width is expressed.
        """
        for plot in self.plots:
            plot.set_width(width, unit)

    def set_cmap(self, cmap):
        r"""Change the colormap of all plots.

        This function will update the colormap on all plots for which a
        colormap makes sense.  The colors may not be updated unless
        _redraw_image is called on the plots, which should occur with a change
        in the width or saving of images.

        Parameters
        ----------
        cmap : string
            An acceptable colormap.  See either raven.color_maps or
            http://www.scipy.org/Cookbook/Matplotlib/Show_colormaps .
        """
        for plot in self.plots:
            plot.set_cmap(cmap)

    def switch_field(self, field):
        r"""Change the displayed of all image plots.

        All images that display a field -- slices, cutting planes, projections
        -- will be switched to display the specified field.  For projections,
        this will re-generate the projection, if it is unable to load the
        projected field off-disk.

        Parameters
        ----------
        field : string
            Any field that can be generated or read from disk.
        """
        for plot in self.plots:
            plot.switch_z(field)
    switch_z = switch_field

    def _add_plot(self, plot):
        r"""This function adds a plot to the plot collection.

        This function is typically used internally to add a plot on to the
        current list of plots.  However, if you choose to manually create a
        plot, this can be used to add it to a collection for convenient
        modification.

        Parameters
        ----------
        plot : `yt.raven.RavenPlot`
            A plot, which will be appended to the list of plots handled by this
            plot collection.

        Returns
        -------
        plot : `yt.raven.RavenPlot`
            The plot handed to the function is passed back through.  This is
            unnecessary, but is done for historical reasons.
        """
        self.plots.append(plot)
        return plot

    def add_slice(self, field, axis, coord=None, center=None,
                 use_colorbar=True, figure = None, axes = None, fig_size=None,
                 periodic = True, obj = None, field_parameters = None):
        r"""Create a slice, from that a slice plot, and add it to the current
        collection.

        This function will generate a `yt.lagos.AMRSliceBase` from the given
        parameters.  This slice then gets passed to a `yt.raven.SlicePlot`, and
        the resultant plot is added to the current collection.  Various
        parameters allow control of the way the slice is displayed, as well as
        how the slice is generated.

        Parameters
        ----------
        field : string
            The initial field to slice and display.
        axis : int
            The axis along which to slice.  Can be 0, 1, or 2 for x, y, z.
        coord : float, optional
            The coordinate to place the slice at, along the slicing axis.
        center : array_like, optional
            The center to be used for things like radius and radial velocity.
            Defaults to the center of the plot collection.
        use_colorbar : bool, optional
            Whether we should leave room for and create a colorbar.
        figure : `matplotlib.figure.Figure`, optional
            The figure onto which the axes will be placed.  Typically not used
            unless *axes* is also specified.
        axes : `matplotlib.axes.Axes`, optional
            The axes object which will be used to create the image plot.
            Typically used for things like multiplots and the like.
        fig_size : tuple of floats
            This parameter can act as a proxy for the manual creation of a
            figure.  By specifying it, you can create plots with an arbitrarily
            large or small size.  It is in inches, defaulting to 100 dpi.
        periodic : boolean, optional
            By default, the slices are assumed to be periodic, and they will
            wrap around the edges.
        obj : `yt.lagos.AMRSliceBase`, optional
            If you would like to use an existing slice, you may specify it
            here, in which case a new slice will not be created.
        field_parameters : dict, optional
            This set of parameters will be passed to the slice upon creation,
            which can be used for passing variables to derived fields.

        Returns
        -------
        plot : `yt.raven.SlicePlot`
            The plot that has been added to the PlotCollection.

        See Also
        --------
        yt.lagos.AMRSliceBase : This is the type created by this function and 
                                passed to the plot created here.

        Notes
        -----
        This is the primary mechanism for creating slice plots, and generating
        slice plots along multiple axes was the original purpose of the
        PlotCollection.

        Note that all plots can be modified.  See `callback_list` for more
        information.

        Examples
        --------

        >>> pf = load("RD0005-mine/RedshiftOutput0005")
        >>> pc = PlotCollection(pf, [0.5, 0.5, 0.5])
        >>> p = pc.add_slice("Density", 0)
        """
        if center == None:
            center = self.c
        if coord == None:
            coord = center[axis]
        if obj is None:
            if field_parameters == None: field_parameters = {}
            obj = self.pf.hierarchy.slice(axis, coord, field,
                            center=center, **field_parameters)
        p = self._add_plot(PlotTypes.SlicePlot(
                         obj, field, use_colorbar=use_colorbar,
                         axes=axes, figure=figure,
                         size=fig_size, periodic=periodic))
        mylog.info("Added slice of %s at %s = %s with 'center' = %s", field,
                    axis_names[axis], coord, list(center))
        p["Axis"] = lagos.axis_names[axis]
        return p

    def add_particles(self, axis, width, p_size=1.0, col='k', stride=1.0,
                      data_source=None, figure=None, axes=None):
        r"""Create a plot of a thick slab of particles.

        This function will generate a `yt.lagos.AMRRegionBase` from the given
        parameters, and all particles which are within that region will be
        plotted.

        Parameters
        ----------
        axis : int
            The axis along which to create the thick slab.  Can be 0, 1, or 2
            for x, y, z.
        width : float
            The width of the thick slab, in code units, from which particles
            will be plotted.
        p_size : float, optional
            The size of the points to be used to represent the particles, in
            pixels.
        col : color, optional
            Specified in matplotlib color specifications, the color that
            particles should be.
        stride : float, optional
            The stride through the particles to plot.  Used to plot every
            fifth, every tenth, etc.  Note that the sorted order of particles
            may result in a biased selection of particles.
        data_source : `yt.lagos.AMRData`, optional
            If specified, this will be the data source used for obtaining
            particles.
        figure : `matplotlib.figure.Figure`, optional
            The figure onto which the axes will be placed.  Typically not used
            unless *axes* is also specified.
        axes : `matplotlib.axes.Axes`, optional
            The axes object which will be used to create the image plot.
            Typically used for things like multiplots and the like.

        Returns
        -------
        plot : `yt.raven.ParticlePlot`
            The plot that has been added to the PlotCollection.

        Notes
        -----
        This plot type can be very expensive, and does not necessarily produce
        the best visual results.  Plotting a large number of particles can be
        very tricky, and often it's much better to instead use a slice or a
        (thin) projection of deposited density, like particle_density_pyx.

        Examples
        --------

        >>> pf = load("RD0005-mine/RedshiftOutput0005")
        >>> pc = PlotCollection(pf, [0.5, 0.5, 0.5])
        >>> p = pc.add_particles(0, 1.0)
        """
        LE = self.pf["DomainLeftEdge"].copy()
        RE = self.pf["DomainRightEdge"].copy()
        LE[axis] = self.c[axis] - width/2.0
        RE[axis] = self.c[axis] + width/2.0
        if data_source is None: data_source = self.pf.h.region(self.c, LE, RE)
        data_source.axis = axis
        p = self._add_plot(PlotTypes.ParticlePlot(data_source, axis,
                                        width, p_size, col, stride, figure,
                                        axes))
        p["Axis"] = lagos.axis_names[axis]
        return p

    def add_cutting_plane(self, field, normal,
                          center=None, use_colorbar=True,
                          figure = None, axes = None, fig_size=None, obj=None,
                           field_parameters = None):
        r"""Create a cutting plane, from that a plot, and add it to the current
        collection.

        A cutting plane is an oblique slice through the simulation volume,
        oriented by a specified normal vector that is perpendicular to the
        image plane.  This function will generate a
        `yt.lagos.AMRCuttingPlaneBase` from the given parameters.  This cutting
        plane then gets passed to a `yt.raven.CuttingPlanePlot`, and the
        resultant plot is added to the current collection.  Various parameters
        allow control of the way the slice is displayed, as well as how the
        plane is generated.

        Parameters
        ----------
        field : string
            The initial field to slice and display.
        normal : array_like
            The vector that defines the desired plane.  For instance, the
            angular momentum of a sphere.
        center : array_like, optional
            The center to be used for things like radius and radial velocity.
            Defaults to the center of the plot collection.
        use_colorbar : bool, optional
            Whether we should leave room for and create a colorbar.
        figure : `matplotlib.figure.Figure`, optional
            The figure onto which the axes will be placed.  Typically not used
            unless *axes* is also specified.
        axes : `matplotlib.axes.Axes`, optional
            The axes object which will be used to create the image plot.
            Typically used for things like multiplots and the like.
        fig_size : tuple of floats
            This parameter can act as a proxy for the manual creation of a
            figure.  By specifying it, you can create plots with an arbitrarily
            large or small size.  It is in inches, defaulting to 100 dpi.
        obj : `AMRCuttingPlaneBase`, optional
            If you would like to use an existing cutting plane, you may specify
            it here, in which case a new cutting plane will not be created.
        field_parameters : dict, optional
            This set of parameters will be passed to the cutting plane upon
            creation, which can be used for passing variables to derived
            fields.

        Returns
        -------
        plot : `yt.raven.CuttingPlanePlot`
            The plot that has been added to the PlotCollection.

        See Also
        --------
        yt.lagos.AMRCuttingPlaneBase : This is the type created by this function.

        Notes
        -----
        This is the primary mechanism for creating cutting plane plots.  Note
        that they are somewhat slow, but useful to orient the image in an
        arbitrary direction.

        Note that all plots can be modified.  See `callback_list` for more
        information.

        Examples
        --------

        Here's a simple mechanism for getting the angular momentum of a
        collapsing cloud and generating a cutting plane aligned with the
        angular momentum vector.

        >>> pf = load("RD0005-mine/RedshiftOutput0005")
        >>> v, c = pf.h.find_max("Density")
        >>> sp = pf.h.sphere(c, 1000.0/pf['au'])
        >>> L = sp.quantities["AngularMomentumVector"]()
        >>> pc = PlotCollection(pf)
        >>> p = pc.add_cutting_plane("Density", L)
        """
        if center == None:
            center = self.c
        if not obj:
            cp = self.pf.hierarchy.cutting(normal, center, field, **kwargs)
        else:
            cp = obj
        p = self._add_plot(PlotTypes.CuttingPlanePlot(cp, field,
                         use_colorbar=use_colorbar, axes=axes, figure=figure,
                         size=fig_size))
        mylog.info("Added plane of %s with 'center' = %s and normal = %s", field,
                    list(center), list(normal))
        p["Axis"] = "CuttingPlane"
        return p

    def add_fixed_res_cutting_plane(self, field, normal, width, res=512,
             center=None, use_colorbar=True, figure = None, axes = None,
             fig_size=None, obj=None, field_parameters = None):
        r"""Create a fixed resolution cutting plane, from that a plot, and add
        it to the current collection.

        A cutting plane is an oblique slice through the simulation volume,
        oriented by a specified normal vector that is perpendicular to the
        image plane.  This function will slice through, but instead of
        retaining all the data necessary to rescale the cutting plane at any
        width, it only retains the pixels for a single width.  This function
        will generate a `yt.lagos.AMRFixedResCuttingPlaneBase` from the given
        parameters.  This image buffer then gets passed to a
        `yt.raven.FixedResolutionPlot`, and the resultant plot is added to the
        current collection.  Various parameters allow control of the way the
        slice is displayed, as well as how the plane is generated.

        Parameters
        ----------
        field : string
            The initial field to slice and display.
        normal : array_like
            The vector that defines the desired plane.  For instance, the
            angular momentum of a sphere.
        width : float
            The width, in code units, of the image plane.
        res : int
            The returned image buffer must be square; this number is how many
            pixels on a side it will have.
        center : array_like, optional
            The center to be used for things like radius and radial velocity.
            Defaults to the center of the plot collection.
        use_colorbar : bool, optional
            Whether we should leave room for and create a colorbar.
        figure : `matplotlib.figure.Figure`, optional
            The figure onto which the axes will be placed.  Typically not used
            unless *axes* is also specified.
        axes : `matplotlib.axes.Axes`, optional
            The axes object which will be used to create the image plot.
            Typically used for things like multiplots and the like.
        fig_size : tuple of floats
            This parameter can act as a proxy for the manual creation of a
            figure.  By specifying it, you can create plots with an arbitrarily
            large or small size.  It is in inches, defaulting to 100 dpi.
        obj : `AMRCuttingPlaneBase`, optional
            If you would like to use an existing cutting plane, you may specify
            it here, in which case a new cutting plane will not be created.
        field_parameters : dict, optional
            This set of parameters will be passed to the cutting plane upon
            creation, which can be used for passing variables to derived
            fields.

        Returns
        -------
        plot : `yt.raven.FixedResolutionPlot`
            The plot that has been added to the PlotCollection.

        See Also
        --------
        yt.lagos.AMRFixedResCuttingPlaneBase : This is the type created by this
                                               function.

        Examples
        --------

        Here's a simple mechanism for getting the angular momentum of a
        collapsing cloud and generating a cutting plane aligned with the
        angular momentum vector.

        >>> pf = load("RD0005-mine/RedshiftOutput0005")
        >>> v, c = pf.h.find_max("Density")
        >>> sp = pf.h.sphere(c, 1000.0/pf['au'])
        >>> L = sp.quantities["AngularMomentumVector"]()
        >>> pc = PlotCollection(pf)
        >>> p = pc.add_fixed_res_cutting_plane("Density", L, 1000.0/pf['au'])
        """
        if center == None:
            center = self.c
        if not obj:
            if field_parameters is None: field_parameters = {}
            data = self.pf.hierarchy.fixed_res_cutting \
                 (normal, center, width, res, **field_parameters)
            #data = frc[field]
        else:
            data = obj
        p = self._add_plot(PlotTypes.FixedResolutionPlot(data, field,
                         use_colorbar=use_colorbar, axes=axes, figure=figure,
                         size=fig_size))
        mylog.info("Added fixed-res plane of %s with 'center' = %s and "
                   "normal = %s", field, list(center), list(normal))
        p["Axis"] = "CuttingPlane"
        return p

    def add_projection(self, field, axis, data_source = None, weight_field=None,
                       center=None, use_colorbar=True,
                       figure = None, axes = None, fig_size=None,
                       periodic = True, obj = None, field_parameters = None):
        r"""Create a projection, from that a projection plot, and add it to the
        current collection.

        This function will generate a `yt.lagos.AMRProjBase` from the given
        parameters.  This projection then gets passed to a
        `yt.raven.ProjectionPlot`, and the resultant plot is added to the
        current collection.  Various parameters allow control of the way the
        slice is displayed, as well as how the slice is generated.

        Parameters
        ----------
        field : string
            The initial field to slice and display.
        axis : int
            The axis along which to slice.  Can be 0, 1, or 2 for x, y, z.
        data_source : `yt.lagos.AMRData`
            This is a data source respecting the `AMRData` protocol (i.e., it
<<<<<<< HEAD
            has grids and so forth) that will be used as input to the profile
            generation.
=======
            has grids and so forth) that will be used as input to the
            projection.
>>>>>>> 560156fb
        weight_field : string
            If specified, this will be the weighting field and the resultant
            projection will be a line-of-sight average, defined as sum( f_i *
            w_i * dl ) / sum( w_i * dl )
        center : array_like, optional
            The center to be used for things like radius and radial velocity.
            Defaults to the center of the plot collection.
        use_colorbar : bool, optional
            Whether we should leave room for and create a colorbar.
        figure : `matplotlib.figure.Figure`, optional
            The figure onto which the axes will be placed.  Typically not used
            unless *axes* is also specified.
        axes : `matplotlib.axes.Axes`, optional
            The axes object which will be used to create the image plot.
            Typically used for things like multiplots and the like.
        fig_size : tuple of floats
            This parameter can act as a proxy for the manual creation of a
            figure.  By specifying it, you can create plots with an arbitrarily
            large or small size.  It is in inches, defaulting to 100 dpi.
        periodic : boolean, optional
            By default, the slices are assumed to be periodic, and they will
            wrap around the edges.
        obj : `yt.lagos.AMRProjBase`, optional
            If you would like to use an existing projection, you may specify it
<<<<<<< HEAD
            here, in which case a new projection will not be created.
=======
            here, in which case a new projection will not be created.  If this
            option is specified the options data_source, weight_field and
            field_parameters will be ignored.
>>>>>>> 560156fb
        field_parameters : dict, optional
            This set of parameters will be passed to the slice upon creation,
            which can be used for passing variables to derived fields.

        Returns
        -------
        plot : `yt.raven.ProjectionPlot`
            The plot that has been added to the PlotCollection.

        See Also
        --------
        yt.lagos.AMRProjBase : This is the type created by this function and 
                               passed to the plot created here.
<<<<<<< HEAD

        Notes
        -----
        This is the primary mechanism for creating projection plots, and
        generating projection plots along multiple axes was the original
        purpose of the PlotCollection.

=======

        Notes
        -----
        This is the primary mechanism for creating projection plots, and
        generating projection plots along multiple axes was the original
        purpose of the PlotCollection.

>>>>>>> 560156fb
        Note that all plots can be modified.  See `callback_list` for more
        information.

        Examples
        --------

        >>> pf = load("RD0005-mine/RedshiftOutput0005")
        >>> pc = PlotCollection(pf, [0.5, 0.5, 0.5])
        >>> p = pc.add_projection("Density", 0, "Density")
        """
        if center == None:
            center = self.c
<<<<<<< HEAD
        if data_source is None:
            data_source = self.pf.hierarchy.proj(axis, field, weight_field,
                                center=center)
        p = self._add_plot(PlotTypes.ProjectionPlot(data_source, field,
=======
        if obj is None:
            obj = self.pf.hierarchy.proj(axis, field, weight_field,
                                         source = data_source, center=center,
                                         **field_parameters)
        p = self._add_plot(PlotTypes.ProjectionPlot(obj, field,
>>>>>>> 560156fb
                         use_colorbar=use_colorbar, axes=axes, figure=figure,
                         size=fig_size, periodic=periodic))
        p["Axis"] = lagos.axis_names[axis]
        return p

    def add_profile_object(self, data_source, fields,
                           weight="CellMassMsun", accumulation=False,
                           x_bins=64, x_log=True, x_bounds=None,
                           lazy_reader=True, id=None,
                           figure=None, axes=None):
        r"""From an existing object, create a 1D, binned profile.

        This function will accept an existing `AMRData` source and from that,
        it will generate a `Binned1DProfile`, based on the specified options.
        This is useful if you have extracted a region, or if you wish to bin
        some set of massages data -- or even if you wish to bin anything other
        than a sphere.  The profile will be 1D, which means while it can have
        an arbitrary number of fields, those fields will all be binned based on
        a single field.

        Parameters
        ----------
        data_source : `yt.lagos.AMRData`
            This is a data source respecting the `AMRData` protocol (i.e., it
            has grids and so forth) that will be used as input to the profile
            generation.
        fields : list of strings
            The first element of this list is the field by which we will bin;
            all subsequent fields will be binned and their profiles added to
            the underlying `BinnedProfile1D`.
        weight : string, default "CellMassMsun"
            The weighting field for an average.  This defaults to mass-weighted
            averaging.
        accumulation : boolean, optional
            If true, from the low-value to the high-value the values in all
            binned fields will be accumulated.  This is useful for instance
            when adding an unweighted CellMassMsun to a radial plot, as it will
            show mass interior to that radius.
        x_bins : int, optional
            How many bins should there be in the independent variable?
        x_log : boolean, optional
            Should the bin edges be log-spaced?
        x_bounds : tuple of floats, optional
            If specified, the boundary values for the binning.  If unspecified,
            the min/max from the data_source will be used.  (Non-zero min/max
            in case of log-spacing.)
        lazy_reader : boolean, optional
            If this is false, all of the data will be read into memory before
            any processing occurs.  It defaults to true, and grids are binned
            on a one-by-one basis.  Note that parallel computation requires
            this to be true.
        id : int, optional
            If specified, this will be the "semi-unique id" of the resultant
            plot.  This should not be set.
        figure : `matplotlib.figure.Figure`, optional
            The figure onto which the axes will be placed.  Typically not used
            unless *axes* is also specified.
        axes : `matplotlib.axes.Axes`, optional
            The axes object which will be used to create the image plot.
            Typically used for things like multiplots and the like.

        Returns
        -------
        plot : `yt.raven.ProfilePlot`
            The plot that has been added to the PlotCollection.

        See Also
        --------
        yt.lagos.BinnedProfile1D : This is the object that does the
                                   transformation of raw data into a 1D
                                   profile.
        Examples
        --------

        >>> reg = pf.h.region([0.1, 0.2, 0.3], [0.0, 0.1, 0.2],
                              [0.2, 0.3, 0.4])
        >>> pc.add_profile_object(reg, ["Density", "Temperature"])
        """
        if x_bounds is None:
            x_min, x_max = data_source.quantities["Extrema"](
                            fields[0], non_zero = x_log,
                            lazy_reader=lazy_reader)[0]
        else:
            x_min, x_max = x_bounds
        profile = lagos.BinnedProfile1D(data_source,
                                     x_bins, fields[0], x_min, x_max, x_log,
                                     lazy_reader)
        if len(fields) > 1:
            profile.add_fields(fields[1], weight=weight, accumulation=accumulation)
        if id is None: id = self._get_new_id()
        p = self._add_plot(PlotTypes.Profile1DPlot(profile, fields, id,
                                                   axes=axes, figure=figure))
        return p

    def add_profile_sphere(self, radius, unit, fields, center = None,
                           weight="CellMassMsun", accumulation=False,
                           x_bins=64, x_log=True, x_bounds=None,
                           lazy_reader=True, id=None,
                           figure=None, axes=None):
        r"""From a description of a sphere, create a 1D, binned profile.

        This function will accept the radius of a sphere, and from that it will
        generate a `Binned1DProfile`, based on the specified options.  The
        profile will be 1D, which means while it can have an arbitrary number
        of fields, those fields will all be binned based on a single field.

        All subsequent parameters beyond "unit" will be passed verbatim to
        add_profile_object.

        Parameters
        ----------
        radius : float
            The radius of the sphere to generate.
        unit : string
            The unit in which the given radius is expressed.
        fields : list of strings
            The first element of this list is the field by which we will bin;
            all subsequent fields will be binned and their profiles added to
            the underlying `BinnedProfile1D`.
        center : array_like, optional
            The center to be used for things like radius and radial velocity.
            Defaults to the center of the plot collection.
        weight : string, default "CellMassMsun"
            The weighting field for an average.  This defaults to mass-weighted
            averaging.
        accumulation : boolean, optional
            If true, from the low-value to the high-value the values in all
            binned fields will be accumulated.  This is useful for instance
            when adding an unweighted CellMassMsun to a radial plot, as it will
            show mass interior to that radius.
        x_bins : int, optional
            How many bins should there be in the independent variable?
        x_log : boolean, optional
            Should the bin edges be log-spaced?
        x_bounds : tuple of floats, optional
            If specified, the boundary values for the binning.  If unspecified,
            the min/max from the data_source will be used.  (Non-zero min/max
            in case of log-spacing.)
        lazy_reader : boolean, optional
            If this is false, all of the data will be read into memory before
            any processing occurs.  It defaults to true, and grids are binned
            on a one-by-one basis.  Note that parallel computation requires
            this to be true.
        id : int, optional
            If specified, this will be the "semi-unique id" of the resultant
            plot.  This should not be set.
        figure : `matplotlib.figure.Figure`, optional
            The figure onto which the axes will be placed.  Typically not used
            unless *axes* is also specified.
        axes : `matplotlib.axes.Axes`, optional
            The axes object which will be used to create the image plot.
            Typically used for things like multiplots and the like.

        Returns
        -------
        plot : `yt.raven.ProfilePlot`
            The plot that has been added to the PlotCollection.  Note that the
            underlying sphere may be accessed as .data.data_source

        See Also
        --------
        yt.lagos.BinnedProfile1D : This is the object that does the
                                   transformation of raw data into a 1D
                                   profile.
        yt.lagos.AMRSphereBase : This is the object auto-generated by this
                                 function.

        Examples
        --------

        >>> pc.add_profile_sphere(1.0, 'kpc', ["Density", "Electron_Fraction"])
        """
        if center is None:
            center = self.c
        r = radius/self.pf[unit]
        sphere = self.pf.hierarchy.sphere(center, r)
        p = self.add_profile_object(sphere, fields, weight, accumulation,
                           x_bins, x_log, x_bounds, lazy_reader, id,
                           figure, axes)
        p["Width"] = radius
        p["Unit"] = unit
        p["Axis"] = None
        return p

    def add_phase_object(self, data_source, fields, cmap=None,
                               weight="CellMassMsun", accumulation=False,
                               x_bins=64, x_log=True, x_bounds=None,
                               y_bins=64, y_log=True, y_bounds=None,
                               lazy_reader=True, id=None,
                               axes = None, figure = None,
                               fractional=False):
        r"""From an existing object, create a 2D, binned profile.

        This function will accept an existing `AMRData` source and from that,
        it will generate a `Binned2DProfile`, based on the specified options.
        This is useful if you have extracted a region, or if you wish to bin
        some set of massages data -- or even if you wish to bin anything other
        than a sphere.  The profile will be 2D, which means while it can have
        an arbitrary number of fields, those fields will all be binned based on
        two fields.

        Parameters
        ----------
        data_source : `yt.lagos.AMRData`
            This is a data source respecting the `AMRData` protocol (i.e., it
            has grids and so forth) that will be used as input to the profile
            generation.
        fields : list of strings
            The first element of this list is the field by which we will bin
            into the y-axis, the second is the field by which we will bin onto
            the y-axis.  All subsequent fields will be binned and their
            profiles added to the underlying `BinnedProfile2D`.
        cmap : string, optional
            An acceptable colormap.  See either raven.color_maps or
            http://www.scipy.org/Cookbook/Matplotlib/Show_colormaps .
        weight : string, default "CellMassMsun"
            The weighting field for an average.  This defaults to mass-weighted
            averaging.
        accumulation : list of booleans, optional
            If true, from the low-value to the high-value the values in all
            binned fields will be accumulated.  This is useful for instance
            when adding an unweighted CellMassMsun to a radial plot, as it will
            show mass interior to that radius.  The first value is for the
            x-axis, the second value for the y-axis.  Note that accumulation
            will only be along each row or column.
        x_bins : int, optional
            How many bins should there be in the x-axis variable?
        x_log : boolean, optional
            Should the bin edges be log-spaced?
        x_bounds : tuple of floats, optional
            If specified, the boundary values for the binning.  If unspecified,
            the min/max from the data_source will be used.  (Non-zero min/max
            in case of log-spacing.)
        y_bins : int, optional
            How many bins should there be in the y-axis variable?
        y_log : boolean, optional
            Should the bin edges be log-spaced?
        y_bounds : tuple of floats, optional
            If specified, the boundary values for the binning.  If unspecified,
            the min/max from the data_source will be used.  (Non-zero min/max
            in case of log-spacing.)
        lazy_reader : boolean, optional
            If this is false, all of the data will be read into memory before
            any processing occurs.  It defaults to true, and grids are binned
            on a one-by-one basis.  Note that parallel computation requires
            this to be true.
        id : int, optional
            If specified, this will be the "semi-unique id" of the resultant
            plot.  This should not be set.
        figure : `matplotlib.figure.Figure`, optional
            The figure onto which the axes will be placed.  Typically not used
            unless *axes* is also specified.
        axes : `matplotlib.axes.Axes`, optional
            The axes object which will be used to create the image plot.
            Typically used for things like multiplots and the like.
        fractional : boolean
            If true, the plot will be normalized to the sum of all the binned
            values.

        Returns
        -------
        plot : `yt.raven.PhasePlot`
            The plot that has been added to the PlotCollection.

        See Also
        --------
        yt.lagos.BinnedProfile2D : This is the object that does the
                                   transformation of raw data into a 1D
                                   profile.
        Examples
        --------

        This will show the mass-distribution in the Density-Temperature plane.

        >>> reg = pf.h.region([0.1, 0.2, 0.3], [0.0, 0.1, 0.2],
                              [0.2, 0.3, 0.4])
        >>> pc.add_phase_object(reg, ["Density", "Temperature", "CellMassMsun"],
                                weight = None)
        """
        if x_bounds is None:
            x_min, x_max = data_source.quantities["Extrema"](
                                    fields[0], non_zero = x_log,
                                    lazy_reader=lazy_reader)[0]
        else:
            x_min, x_max = x_bounds
        if y_bounds is None:
            y_min, y_max = data_source.quantities["Extrema"](
                                    fields[1], non_zero = y_log,
                                    lazy_reader=lazy_reader)[0]
        else:
            y_min, y_max = y_bounds
        profile = lagos.BinnedProfile2D(data_source,
                                     x_bins, fields[0], x_min, x_max, x_log,
                                     y_bins, fields[1], y_min, y_max, y_log,
                                     lazy_reader)
        if id is None: id = self._get_new_id()
        p = self._add_plot(PlotTypes.PhasePlot(profile, fields, 
                                               id, cmap=cmap,
                                               figure=figure, axes=axes))
        if len(fields) > 2:
            # This will add all the fields to the profile object
            p.switch_z(fields[2], weight=weight, accumulation=accumulation, fractional=fractional)
        return p

    def add_phase_sphere(self, radius, unit, fields, center = None, cmap=None,
                         weight="CellMassMsun", accumulation=False,
                         x_bins=64, x_log=True, x_bounds=None,
                         y_bins=64, y_log=True, y_bounds=None,
                         lazy_reader=True, id=None,
                         axes = None, figure = None,
                         fractional=False):
        r"""From a description of a sphere, create a 2D, binned profile.

        This function will accept the radius of a sphere, and from that it will
        generate a `Binned1DProfile`, based on the specified options.  The
        profile will be 2D, which means while it can have an arbitrary number
        of fields, those fields will all be binned based on two fields.

        All subsequent parameters beyond "unit" will be passed verbatim to
        add_profile_object.

        Parameters
        ----------
        radius : float
            The radius of the sphere to generate.
        unit : string
            The unit in which the given radius is expressed.
        fields : list of strings
            The first element of this list is the field by which we will bin
            into the y-axis, the second is the field by which we will bin onto
            the y-axis.  All subsequent fields will be binned and their
            profiles added to the underlying `BinnedProfile2D`.
        center : array_like, optional
            The center to be used for things like radius and radial velocity.
            Defaults to the center of the plot collection.
        cmap : string, optional
            An acceptable colormap.  See either raven.color_maps or
            http://www.scipy.org/Cookbook/Matplotlib/Show_colormaps .
        weight : string, default "CellMassMsun"
            The weighting field for an average.  This defaults to mass-weighted
            averaging.
        accumulation : list of booleans, optional
            If true, from the low-value to the high-value the values in all
            binned fields will be accumulated.  This is useful for instance
            when adding an unweighted CellMassMsun to a radial plot, as it will
            show mass interior to that radius.  The first value is for the
            x-axis, the second value for the y-axis.  Note that accumulation
            will only be along each row or column.
        x_bins : int, optional
            How many bins should there be in the x-axis variable?
        x_log : boolean, optional
            Should the bin edges be log-spaced?
        x_bounds : tuple of floats, optional
            If specified, the boundary values for the binning.  If unspecified,
            the min/max from the data_source will be used.  (Non-zero min/max
            in case of log-spacing.)
        y_bins : int, optional
            How many bins should there be in the y-axis variable?
        y_log : boolean, optional
            Should the bin edges be log-spaced?
        y_bounds : tuple of floats, optional
            If specified, the boundary values for the binning.  If unspecified,
            the min/max from the data_source will be used.  (Non-zero min/max
            in case of log-spacing.)
        lazy_reader : boolean, optional
            If this is false, all of the data will be read into memory before
            any processing occurs.  It defaults to true, and grids are binned
            on a one-by-one basis.  Note that parallel computation requires
            this to be true.
        id : int, optional
            If specified, this will be the "semi-unique id" of the resultant
            plot.  This should not be set.
        figure : `matplotlib.figure.Figure`, optional
            The figure onto which the axes will be placed.  Typically not used
            unless *axes* is also specified.
        axes : `matplotlib.axes.Axes`, optional
            The axes object which will be used to create the image plot.
            Typically used for things like multiplots and the like.
        fractional : boolean
            If true, the plot will be normalized to the sum of all the binned
            values.

        Returns
        -------
        plot : `yt.raven.PhasePlot`
            The plot that has been added to the PlotCollection.

        See Also
        --------
        yt.lagos.BinnedProfile2D : This is the object that does the
                                   transformation of raw data into a 1D
                                   profile.
        Examples
        --------

        This will show the mass-distribution in the Density-Temperature plane.

        >>> pc.add_phase_sphere(1.0, 'kpc',
                ["Density", "Temperature", "CellMassMsun"], weight = None)
        """

        if center is None: center = self.c
        r = radius/self.pf[unit]
        data_source = self.pf.hierarchy.sphere(center, r)
        p = add_phase_object(self, data_source, fields, cmap,
                             weight, accumulation,
                             x_bins, x_log, x_bounds,
                             y_bins, y_log, y_bounds,
                             lazy_reader, id, axes, figure, fractional)
        p["Width"] = radius
        p["Unit"] = unit
        p["Axis"] = None
        return p

    def add_scatter_source(self, data_source, fields, id=None,
                     figure = None, axes = None, plot_options = None):
        r"""Given a data source, make a scatter plot from that data source.

        This is a very simple plot: you give it an instance of `AMRData`, two
        field names, and it will plot them on an axis

        Parameters
        ----------
        data_source : `yt.lagos.AMRData`
            This will be the data source from which field values will be
            obtained.
        fields : tuple of strings
            The first of these will be the x-field, and the second the y-field.
        id : int, optional
            If specified, this will be the "semi-unique id" of the resultant
            plot.  This should not be set.
        figure : `matplotlib.figure.Figure`, optional
            The figure onto which the axes will be placed.  Typically not used
            unless *axes* is also specified.
        axes : `matplotlib.axes.Axes`, optional
            The axes object which will be used to create the image plot.
            Typically used for things like multiplots and the like.
        plot_options : dict
            These options will be given to `matplotlib.axes.Axes.scatter`
        
        Returns
        -------
        plot : `yt.raven.ScatterPlot`
            The plot that has been added to the PlotCollection.

        Notes
        -----
        This is a simpler way of making a phase plot, but note that because
        pixels are deposited in order, the color may be a biased sample.

        Examples
        --------

        >>> reg = pf.h.region([0.1, 0.2, 0.3], [0.0, 0.1, 0.2],
                              [0.2, 0.3, 0.4])
        >>> pc.add_scatter_plot(reg, ["Density", "Temperature"],
        >>>                     plot_options = {'color':'b'})
        """
        if id is None: id = self._get_new_id()
        if plot_options is None: plot_options = {}
        sp = PlotTypes.ScatterPlot(data_source, fields, id,
                                   plot_options = plot_options,
                                   figure=figure, axes=axes)
        p = self._add_plot(sp)
        return p

    def add_fixed_resolution_plot(self, frb, field, use_colorbar=True,
                      figure = None, axes = None, fig_size=None):
        r"""Create a fixed resolution image from an existing buffer.

        This accepts a `FixedResolutionBuffer` and will make a plot from that
        buffer.

        Parameters
        ----------
        frb : `yt.raven.FixedResolutionBuffer`
            The buffer from which fields will be pulled.
        field : string
            The initial field to display.
        use_colorbar : bool, optional
            Whether we should leave room for and create a colorbar.
        figure : `matplotlib.figure.Figure`, optional
            The figure onto which the axes will be placed.  Typically not used
            unless *axes* is also specified.
        axes : `matplotlib.axes.Axes`, optional
            The axes object which will be used to create the image plot.
            Typically used for things like multiplots and the like.
        fig_size : tuple of floats
            This parameter can act as a proxy for the manual creation of a
            figure.  By specifying it, you can create plots with an arbitrarily
            large or small size.  It is in inches, defaulting to 100 dpi.

        Returns
        -------
        plot : `yt.raven.FixedResolutionPlot`
            The plot that has been added to the PlotCollection.

        See Also
        --------
        yt.extensions.image_writer.write_image : A faster, colorbarless way to
                                                 write out FRBs.

        Examples
        --------

        Here's a simple mechanism for getting the angular momentum of a
        collapsing cloud and generating a cutting plane aligned with the
        angular momentum vector.

        >>> pf = load("RD0005-mine/RedshiftOutput0005")
        >>> proj = pf.h.proj(0, "Density")
        >>> frb = FixedResolutionBuffer(proj, (0.2, 0.3, 0.4, 0.5), (512, 512))
        >>> p = pc.add_fixed_resolution_plot(frb, "Density")
        """
        p = self._add_plot(PlotTypes.FixedResolutionPlot(frb, field,
                         use_colorbar=use_colorbar, axes=axes, figure=figure,
                         size=fig_size))
        p["Axis"] = "na"
        return p

    def add_ortho_ray(self, axis, coords, field, figure = None,
                      axes = None, field_parameters = None,
                      plot_options = None):
        r"""Create a ray parallel to some axis, from that a line plot, and add
        it to the current collection.

        This function will generate a `yt.lagos.AMROrthoRayBase` from the given
        parameters.  This ray then gets passed to a `yt.raven.LineQueryPLot`, and
        the resultant plot is added to the current collection.  Various
        parameters allow control of the way the line plot is displayed, as well as
        how the ray is generated.

        Parameters
        ----------
        axis : int
            The axis along which to cast the ray.  Can be 0, 1, or 2 for x, y,
            z.
        coords : tuple of floats
            The coordinates to place the ray at.  Note that the axes are in the
            form of x_dict[axis] and y_dict[axis] for some axis.
        field : string
            The initial field to slice and display.
        figure : `matplotlib.figure.Figure`, optional
            The figure onto which the axes will be placed.  Typically not used
            unless *axes* is also specified.
        axes : `matplotlib.axes.Axes`, optional
            The axes object which will be used to create the image plot.
            Typically used for things like multiplots and the like.
        field_parameters : dict, optional
            This set of parameters will be passed to the slice upon creation,
            which can be used for passing variables to derived fields.
        plot_options : dict
            These options will be given to `matplotlib.axes.Axes.plot`

        Returns
        -------
        plot : `yt.raven.LineQueryPlot`
            The plot that has been added to the PlotCollection.

        See Also
        --------
        yt.lagos.AMROrthoRayBase : This is the type created by this function and 
                                   passed to the plot created here.

        Examples
        --------

        This will cast a ray from (0.0, 0.5, 0.5) to (1.0, 0.5, 0.5) and plot
        it.

        >>> pf = load("RD0005-mine/RedshiftOutput0005")
        >>> pc = PlotCollection(pf, [0.5, 0.5, 0.5])
        >>> p = pc.add_ortho_ray(0, (0.5, 0.5), "Density")
        """

        if field_parameters is None: field_parameters = {}
        if plot_options is None: plot_options = {}
        data_source = self.pf.h.ortho_ray(axis, coords, field,
                        **field_parameters)
        p = self._add_plot(PlotTypes.LineQueryPlot(data_source,
                [axis_names[axis], field], self._get_new_id(),
                figure, axes, plot_options=plot_options))
        return p

    def add_ray(self, start_point, end_point, field, figure = None,
                axes = None, plot_options = None):
        r"""Create a ray between two points, from that a line plot, and add
        it to the current collection.

        This function will generate a `yt.lagos.AMRRayBase` from the given
        parameters.  This ray then gets passed to a `yt.raven.LineQueryPLot`, and
        the resultant plot is added to the current collection.  Various
        parameters allow control of the way the line plot is displayed, as well as
        how the ray is generated.

        Parameters
        ----------
        start_point : array_like
            The starting point of the ray.
        end_point : array_like
            The ending point of the ray.
        field : string
            The initial field to slice and display.
        figure : `matplotlib.figure.Figure`, optional
            The figure onto which the axes will be placed.  Typically not used
            unless *axes* is also specified.
        axes : `matplotlib.axes.Axes`, optional
            The axes object which will be used to create the image plot.
            Typically used for things like multiplots and the like.
        field_parameters : dict, optional
            This set of parameters will be passed to the slice upon creation,
            which can be used for passing variables to derived fields.
        plot_options : dict
            These options will be given to `matplotlib.axes.Axes.plot`

        Returns
        -------
        plot : `yt.raven.LineQueryPlot`
            The plot that has been added to the PlotCollection.

        See Also
        --------
        yt.lagos.AMRRayBase : This is the type created by this function and 
                              passed to the plot created here.

        Examples
        --------

        This will cast a ray from (0.1, 0.2, 0.3) to (0.9, 0.7, 0.4) and plot
        it.

        >>> pf = load("RD0005-mine/RedshiftOutput0005")
        >>> pc = PlotCollection(pf, [0.5, 0.5, 0.5])
        >>> p = pc.add_ray((0.1, 0.2, 0.3), (0.9, 0.7, 0.4), "Density")
        """
        if field_parameters is None: field_parameters = {}
        if plot_options is None: plot_options = {}
        data_source = self.pf.h.ray(start_point, end_point, field,
                                    **field_parameters)
        p = self._add_plot(PlotTypes.LineQueryPlot(data_source,
                ['t', field], self._get_new_id(),
                figure, axes, plot_options=plot_options))
        return p

    def _get_new_id(self):
        self.__id_counter += 1
        return self.__id_counter-1

    @rootonly
    def save_book(self, filename, author = None, title = None, keywords = None,
                  subject = None, creator = None, producer = None,
                  creation_data = None):
        r"""Save a multipage PDF of all the current plots, rather than
        individual image files.

        This function will utilize the matplotlib PDF backend to create a new
        PDF, and for every plot that the PlotCollection currently has, it will
        render a new page into that PDF.  The pages will be in the order of the
        current plots.

        Parameters
        ----------
        filename : string
            The name of the PDF file to generate.  Note that it will be
            overwritten, and '.pdf' will not be appended.
        author : string, optional
            The string to place in the metadata value of the PDF for 'author'.
        title : string, optional
            The string to place in the metadata value of the PDF for 'title'.
        keywords : string, optional
            The string to place in the metadata value of the PDF for 'keywords'.
        subject : string, optional
            The string to place in the metadata value of the PDF for 'subject'.
        creator : string, optional
            The string to place in the metadata value of the PDF for 'creator'.
        producer : string, optional
            The string to place in the metadata value of the PDF for 'producer'.
        creation_date : string, optional
            The string to place in the metadata value of the PDF for
            'creation_date'.

        Returns
        -------
        Nothing

        Examples
        --------
        This will set up a new PlotCollection, add some plots, and then save it
        as a PDF.

        >>> pc = PlotCollection(pf, [0.5, 0.5, 0.5])
        >>> pc.add_projection("Density", 0)
        >>> pc.add_projection("Density", 1)
        >>> pc.add_projection("Density", 2)
        >>> pc.set_width(0.5, 'pc')
        >>> dd = pf.h.all_data()
        >>> pc.add_phase_object(dd, ["Density", "Temperature", "CellMassMsun"],
        ...                     weight = None)
        >>> pc.save_book("my_plots.pdf", author="Matthew Turk", 
        ...              title="Fun plots")
        """
        from matplotlib.backends.backend_pdf import PdfPages
        outfile = PdfPages(filename)
        for plot in self.plots:
            plot.save_to_pdf(outfile)
        if info is not None:
            outfile._file.writeObject(outfile._file.infoObject, info)
        outfile.close()

def wrap_pylab_newplot(func):
    @wraps(func)
    def pylabify(self, *args, **kwargs):
        # Let's assume that axes and figure are not in the positional
        # arguments -- probably safe!
        new_fig = self.pylab.figure()
        try:
            new_fig.canvas.set_window_title("%s" % (self.pf))
        except AttributeError:
            pass
        kwargs['axes'] = self.pylab.gca()
        kwargs['figure'] = self.pylab.gcf()
        retval = func(self, *args, **kwargs)
        retval._redraw_image()
        retval._fig_num = new_fig.number
        self.pylab.show()
        self.pylab.draw()
        return retval
    return pylabify

def wrap_pylab_show(func):
    @wraps(func)
    def pylabify(self, *args, **kwargs):
        retval = func(self, *args, **kwargs)
        fig_num = self.pylab.gcf().number
        for p in self.plots:
            self.pylab.figure(p._fig_num)
            self.pylab.draw()
        self.pylab.figure(fig_num)
        return retval
    return pylabify

class _Interactify(type):
    # All inherited methods get wrapped if they start with add_ or set_
    # So anything inheriting this automatically gets set up; additional
    # wrappings can be done manually.  Note that this does NOT modify
    # methods that are only in the subclasses.
    def __init__(cls, name, bases, d):
        super(_Interactify, cls).__init__(name, bases, d)
        for base in bases:
            for attrname in dir(base):
                if attrname in d: continue # If overridden, don't reset
                attr = getattr(cls, attrname)
                if type(attr) == types.MethodType:
                    if attrname.startswith("add_"):
                        setattr(cls, attrname, wrap_pylab_newplot(attr))
                    elif attrname.startswith("set_"):
                        setattr(cls, attrname, wrap_pylab_show(attr))

class PlotCollectionInteractive(PlotCollection):
    __metaclass__ = _Interactify

    autoscale = wrap_pylab_show(PlotCollection.autoscale)
    switch_field = wrap_pylab_show(PlotCollection.switch_field)

    def __init__(self, *args, **kwargs):
        import pylab
        self.pylab = pylab
        super(PlotCollectionInteractive, self).__init__(*args, **kwargs)

    def redraw(self):
        r"""Redraw all affiliated plots.

        To ensure that any interactive windows are up to date, this function
        can be called to redraw all images into them.
        """
        for plot in self.plots:
            plot._redraw_image()
        self.pylab.show()

    def clear_figures(self):
        r"""Clear all interactive figures affiliated with this collection.

        Because reusing figures between plot collections can be tricky,
        occasionally they must be manually cleared to re-obtain empty figures
        for future plotting.  This will clear all figures.
        """
        for plot in self.plots:
            self.pylab.figure(plot._fig_num)
            self.pylab.clf()

def get_multi_plot(nx, ny, colorbar = 'vertical', bw = 4, dpi=300):
    r"""Construct a multiple axes plot object, with or without a colorbar, into
    which multiple plots may be inserted.

    This will create a set of `matplotlib.axes.Axes`, all lined up into a grid,
    which are then returned to the user and which can be used to plot multiple
    plots on a single figure.

    Parameters
    ----------
    nx : int
        Number of axes to create along the x-direction
    ny : int
        Number of axes to create along the y-direction
    colorbar : {'vertical', 'horizontal', None}, optional
        Should Axes objects for colorbars be allocated, and if so, should they
        correspond to the horizontal or vertical set of axes?

    Returns
    -------
    fig : `matplotlib.figure.Figure
        The figure created inside which the axes reside
    tr : list of list of `matplotlib.axes.Axes` objects
        This is a list, where the inner list is along the x-axis and the outer
        is along the y-axis
    cbars : list of `matplotlib.axes.Axes` objects
        Each of these is an axes onto which a colorbar can be placed.

    Notes
    -----
    This is a simple implementation for a common use case.  Viewing the source
    can be instructure, and is encouraged to see how to generate more
    complicated or more specific sets of multiplots for your own purposes.
    """
    PlotTypes.Initialize()
    hf, wf = 1.0/ny, 1.0/nx
    fudge_x = fudge_y = 1.0
    if colorbar is None:
        fudge_x = fudge_y = 1.0
    elif colorbar.lower() == 'vertical':
        fudge_x = nx/(0.25+nx)
        fudge_y = 1.0
    elif colorbar.lower() == 'horizontal':
        fudge_x = 1.0
        fudge_y = ny/(0.40+ny)
    fig = matplotlib.figure.Figure((bw*nx/fudge_x, bw*ny/fudge_y), dpi=dpi)
    fig.set_canvas(be.engineVals["canvas"](fig))
    fig.subplots_adjust(wspace=0.0, hspace=0.0,
                        top=1.0, bottom=0.0,
                        left=0.0, right=1.0)
    tr = []
    print fudge_x, fudge_y
    for j in range(ny):
        tr.append([])
        for i in range(nx):
            left = i*wf*fudge_x
            bottom = fudge_y*(1.0-(j+1)*hf) + (1.0-fudge_y)
            ax = fig.add_axes([left, bottom, wf*fudge_x, hf*fudge_y])
            tr[-1].append(ax)
    cbars = []
    if colorbar is None:
        pass
    elif colorbar.lower() == 'horizontal':
        for i in range(nx):
            # left, bottom, width, height
            # Here we want 0.10 on each side of the colorbar
            # We want it to be 0.05 tall
            # And we want a buffer of 0.15
            ax = fig.add_axes([wf*(i+0.10)*fudge_x, hf*fudge_y*0.20,
                               wf*(1-0.20)*fudge_x, hf*fudge_y*0.05])
            cbars.append(ax)
    elif colorbar.lower() == 'vertical':
        for j in range(ny):
            ax = fig.add_axes([wf*(nx+0.05)*fudge_x, hf*fudge_y*(ny-(j+0.95)),
                               wf*fudge_x*0.05, hf*fudge_y*0.90])
            ax.clear()
            cbars.append(ax)
    return fig, tr, cbars<|MERGE_RESOLUTION|>--- conflicted
+++ resolved
@@ -648,13 +648,8 @@
             The axis along which to slice.  Can be 0, 1, or 2 for x, y, z.
         data_source : `yt.lagos.AMRData`
             This is a data source respecting the `AMRData` protocol (i.e., it
-<<<<<<< HEAD
-            has grids and so forth) that will be used as input to the profile
-            generation.
-=======
             has grids and so forth) that will be used as input to the
             projection.
->>>>>>> 560156fb
         weight_field : string
             If specified, this will be the weighting field and the resultant
             projection will be a line-of-sight average, defined as sum( f_i *
@@ -679,13 +674,9 @@
             wrap around the edges.
         obj : `yt.lagos.AMRProjBase`, optional
             If you would like to use an existing projection, you may specify it
-<<<<<<< HEAD
-            here, in which case a new projection will not be created.
-=======
             here, in which case a new projection will not be created.  If this
             option is specified the options data_source, weight_field and
             field_parameters will be ignored.
->>>>>>> 560156fb
         field_parameters : dict, optional
             This set of parameters will be passed to the slice upon creation,
             which can be used for passing variables to derived fields.
@@ -699,7 +690,6 @@
         --------
         yt.lagos.AMRProjBase : This is the type created by this function and 
                                passed to the plot created here.
-<<<<<<< HEAD
 
         Notes
         -----
@@ -707,15 +697,6 @@
         generating projection plots along multiple axes was the original
         purpose of the PlotCollection.
 
-=======
-
-        Notes
-        -----
-        This is the primary mechanism for creating projection plots, and
-        generating projection plots along multiple axes was the original
-        purpose of the PlotCollection.
-
->>>>>>> 560156fb
         Note that all plots can be modified.  See `callback_list` for more
         information.
 
@@ -728,18 +709,11 @@
         """
         if center == None:
             center = self.c
-<<<<<<< HEAD
-        if data_source is None:
-            data_source = self.pf.hierarchy.proj(axis, field, weight_field,
-                                center=center)
-        p = self._add_plot(PlotTypes.ProjectionPlot(data_source, field,
-=======
         if obj is None:
             obj = self.pf.hierarchy.proj(axis, field, weight_field,
                                          source = data_source, center=center,
                                          **field_parameters)
         p = self._add_plot(PlotTypes.ProjectionPlot(obj, field,
->>>>>>> 560156fb
                          use_colorbar=use_colorbar, axes=axes, figure=figure,
                          size=fig_size, periodic=periodic))
         p["Axis"] = lagos.axis_names[axis]
