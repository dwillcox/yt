--- conflicted
+++ resolved
@@ -33,13 +33,8 @@
 
 PROFILE_RADIUS_THRESHOLD = 2
 
-<<<<<<< HEAD
 class HaloProfiler(lagos.ParallelAnalysisInterface):
-    def __init__(self,dataset,HaloProfilerParameterFile,halos='multiple',radius=0.1,hop_style='new'):
-=======
-class HaloProfiler(object):
     def __init__(self,dataset,HaloProfilerParameterFile,halos='multiple',radius=0.1,radius_units='1',hop_style='new'):
->>>>>>> b6b63097
         self.dataset = dataset
         self.HaloProfilerParameterFile = HaloProfilerParameterFile
         self.haloProfilerParameters = {}
@@ -54,7 +49,7 @@
         self.halos = halos
         if not(self.halos is 'multiple' or self.halos is 'single'):
             mylog.error("Keyword, halos, must be either 'single' or 'multiple'.")
-            exit(1)
+            return None
 
         # Set hop file style.
         # old: enzo_hop output.
@@ -62,7 +57,7 @@
         self.hop_style = hop_style
         if not(self.hop_style is 'old' or self.hop_style is 'new'):
             mylog.error("Keyword, hop_style, must be either 'old' or 'new'.")
-            exit(1)
+            return None
 
         # Set some parameter defaults.
         self._SetParameterDefaults()
@@ -76,22 +71,22 @@
             if self.haloProfilerParameters['VelocityCenter'][1] == 'halo' and \
                     self.halos is 'single':
                 mylog.error("Parameter, VelocityCenter, must be set to 'bulk sphere' or 'max <field>' with halos flag set to 'single'.")
-                exit(1)
+                return None
             if self.haloProfilerParameters['VelocityCenter'][1] == 'halo' and \
                     self.hop_style is 'old':
                 mylog.error("Parameter, VelocityCenter, must be 'bulk sphere' for old style hop output files.")
-                exit(1)
+                return None
             if not(self.haloProfilerParameters['VelocityCenter'][1] == 'halo' or 
                    self.haloProfilerParameters['VelocityCenter'][1] == 'sphere'):
                 mylog.error("Second value of VelocityCenter must be either 'halo' or 'sphere' if first value is 'bulk'.")
-                exit(1)
+                return None
         elif self.haloProfilerParameters['VelocityCenter'][0] == 'max':
             if self.halos is 'multiple':
                 mylog.error("Getting velocity center from a max field value only works with halos='single'.")
-                exit(1)
+                return None
         else:
             mylog.error("First value of parameter, VelocityCenter, must be either 'bulk' or 'max'.")
-            exit(1)
+            return None
 
         # Create dataset object.
         self.pf = lagos.EnzoStaticOutput(self.dataset)
@@ -131,35 +126,6 @@
         for q,halo in enumerate(self._get_objs('hopHalos')):
             filename = "%s/Halo_%04d_profile.dat" % (outputDir,q)
 
-<<<<<<< HEAD
-            r_min = 2*self.pf.h.get_smallest_dx() * self.pf['mpc']
-            if (halo['r_max'] / r_min < PROFILE_RADIUS_THRESHOLD):
-                mylog.error("Skipping halo with r_max / r_min = %f." % (halo['r_max']/r_min))
-                continue
-
-            sphere = self.pf.h.sphere(halo['center'],halo['r_max']/self.pf.units['mpc'])
-
-            # Set velocity to zero out radial velocity profiles.
-            if self.haloProfilerParameters['VelocityCenter'][0] == 'bulk':
-                if self.haloProfilerParameters['VelocityCenter'][1] == 'halo':
-                    sphere.set_field_parameter('bulk_velocity',halo['velocity'])
-                elif self.haloProfilerParameters['VelocityCenter'][1] == 'sphere':
-                    sphere.set_field_parameter('bulk_velocity',sphere.quantities['BulkVelocity']())
-                else:
-                    mylog.error("Invalid parameter: VelocityCenter.")
-            elif self.haloProfilerParameters['VelocityCenter'][0] == 'max':
-                max_grid,max_cell,max_value,max_location = self.pf.h.find_max_cell_location(self.haloProfilerParameters['VelocityCenter'][1])
-                sphere.set_field_parameter('bulk_velocity',[max_grid['x-velocity'][max_cell],
-                                                            max_grid['y-velocity'][max_cell],
-                                                            max_grid['z-velocity'][max_cell]])
-
-            profile = lagos.BinnedProfile1D(sphere,self.haloProfilerParameters['n_bins'],"RadiusMpc",
-                                            r_min,halo['r_max'],
-                                            log_space=True, lazy_reader=False)
-            for field in self.profileFields.keys():
-                profile.add_fields(field,weight=self.profileFields[field][0],
-                                   accumulation=self.profileFields[field][1])
-=======
             # Read profile from file if it already exists.
             # If not, profile will be None.
             profile = self._ReadProfile(filename)
@@ -195,7 +161,6 @@
                 for field in self.profileFields.keys():
                     profile.add_fields(field,weight=self.profileFields[field][0],
                                        accumulation=self.profileFields[field][1])
->>>>>>> b6b63097
 
             self._AddActualOverdensity(profile)
 
