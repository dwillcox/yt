"""
AbsorptionSpectrum class and member functions.



"""

from __future__ import absolute_import

#-----------------------------------------------------------------------------
# Copyright (c) 2013, yt Development Team.
#
# Distributed under the terms of the Modified BSD License.
#
# The full license is in the file COPYING.txt, distributed with this software.
#-----------------------------------------------------------------------------

from yt.utilities.on_demand_imports import _h5py as h5py
import numpy as np

from .absorption_line import tau_profile

from yt.extern.six import string_types
from yt.convenience import load
from yt.funcs import get_pbar, mylog
from yt.units.yt_array import YTArray, YTQuantity
from yt.utilities.physical_constants import \
    boltzmann_constant_cgs, \
    speed_of_light_cgs
from yt.utilities.on_demand_imports import _astropy
from yt.utilities.parallel_tools.parallel_analysis_interface import \
    _get_comm, \
    parallel_objects, \
    parallel_root_only

pyfits = _astropy.pyfits

class AbsorptionSpectrum(object):
    r"""Create an absorption spectrum object.

    Parameters
    ----------

    lambda_min : float
       lower wavelength bound in angstroms.
    lambda_max : float
       upper wavelength bound in angstroms.
    n_lambda : int
       number of wavelength bins.
    """

    def __init__(self, lambda_min, lambda_max, n_lambda):
        self.n_lambda = int(n_lambda)
        # lambda, flux, and tau are wavelength, flux, and optical depth
        self.lambda_min = lambda_min
        self.lambda_max = lambda_max
        self.lambda_field = YTArray(np.linspace(lambda_min, lambda_max,
                                    n_lambda), "angstrom")
        self.tau_field = None
        self.flux_field = None
        self.absorbers_list = None
        self.bin_width = YTQuantity((lambda_max - lambda_min) /
                                    float(n_lambda - 1), "angstrom")
        self.line_list = []
        self.continuum_list = []

    def add_line(self, label, field_name, wavelength,
                 f_value, gamma, atomic_mass,
                 label_threshold=None):
        r"""Add an absorption line to the list of lines included in the spectrum.

        Parameters
        ----------

        label : string
           label for the line.
        field_name : string
           field name from ray data for column densities.
        wavelength : float
           line rest wavelength in angstroms.
        f_value  : float
           line f-value.
        gamma : float
           line gamme value.
        atomic_mass : float
           mass of atom in amu.
        """
        self.line_list.append({'label': label, 'field_name': field_name,
                               'wavelength': YTQuantity(wavelength, "angstrom"),
                               'f_value': f_value,
                               'gamma': gamma,
                               'atomic_mass': YTQuantity(atomic_mass, "amu"),
                               'label_threshold': label_threshold})

    def add_continuum(self, label, field_name, wavelength,
                      normalization, index):
        """
        Add a continuum feature that follows a power-law.

        Parameters
        ----------

        label : string
           label for the feature.
        field_name : string
           field name from ray data for column densities.
        wavelength : float
           line rest wavelength in angstroms.
        normalization : float
           the column density normalization.
        index : float
           the power-law index for the wavelength dependence.
        """

        self.continuum_list.append({'label': label, 'field_name': field_name,
                                    'wavelength': wavelength,
                                    'normalization': normalization,
                                    'index': index})

    def make_spectrum(self, input_file, output_file=None,
                      line_list_file=None, output_absorbers_file=None,
                      use_peculiar_velocity=True,
                      subgrid_resolution=10, observing_redshift=0.,
                      njobs="auto"):
        """
        Make spectrum from ray data using the line list.

        Parameters
        ----------

        input_file : string or dataset
           path to input ray data or a loaded ray dataset
        output_file : optional, string
           Option to save a file containing the wavelength, flux, and optical
           depth fields.  File formats are chosen based on the filename
           extension. ``.h5`` for hdf5, ``.fits`` for fits, and everything
           else is ASCII.
           Default: None
        output_absorbers_file : optional, string
           Option to save a text file containing all of the absorbers and
           corresponding wavelength and redshift information.
           For parallel jobs, combining the lines lists can be slow so it
           is recommended to set to None in such circumstances.
           Default: None
        use_peculiar_velocity : optional, bool
           if True, include peculiar velocity for calculating doppler redshift
           to shift lines.  Requires similar flag to be set in LightRay
           generation.
           Default: True
        subgrid_resolution : optional, int
           When a line is being added that is unresolved (ie its thermal
           width is less than the spectral bin width), the voigt profile of
           the line is deposited into an array of virtual wavelength bins at
           higher resolution.  The optical depth from these virtual bins is
           integrated and then added to the coarser spectral wavelength bin.
           The subgrid_resolution value determines the ratio between the
           thermal width and the bin width of the virtual bins.  Increasing
           this value yields smaller virtual bins, which increases accuracy,
           but is more expensive.  A value of 10 yields accuracy to the 4th
           significant digit in tau.
           Default: 10
        observing_redshift : optional, float
           This is the redshift at which the observer is observing
           the absorption spectrum.
           Default: 0
        njobs : optional, int or "auto"
           the number of process groups into which the loop over
           absorption lines will be divided.  If set to -1, each
           absorption line will be deposited by exactly one processor.
           If njobs is set to a value less than the total number of
           available processors (N), then the deposition of an
           individual line will be parallelized over (N / njobs)
           processors.  If set to "auto", it will first try to
           parallelize over the list of lines and only parallelize
           the line deposition if there are more processors than
           lines.  This is the optimal strategy for parallelizing
           spectrum generation.
           Default: "auto"
        """
        if line_list_file is not None:
            mylog.info("'line_list_file' keyword is deprecated. Please use " \
                       "'output_absorbers_file'.")
            output_absorbers_file = line_list_file

        input_fields = ['dl', 'redshift', 'temperature']
        field_units = {"dl": "cm", "redshift": "", "temperature": "K"}
        if use_peculiar_velocity:
            input_fields.append('velocity_los')
            input_fields.append('redshift_eff')
            field_units["velocity_los"] = "cm/s"
            field_units["redshift_eff"] = ""
        if observing_redshift != 0.:
            input_fields.append('redshift_dopp')
            field_units["redshift_dopp"] = ""
        for feature in self.line_list + self.continuum_list:
            if not feature['field_name'] in input_fields:
                input_fields.append(feature['field_name'])
                field_units[feature["field_name"]] = "cm**-3"

        if isinstance(input_file, string_types):
            input_ds = load(input_file)
        else:
            input_ds = input_file
        field_data = input_ds.all_data()

        # temperature field required to calculate voigt profile widths
        if ('temperature' not in input_ds.derived_field_list) and \
           (('gas', 'temperature') not in input_ds.derived_field_list):
            raise RuntimeError(
                "('gas', 'temperature') field required to be present in %s "
                "for AbsorptionSpectrum to function." % input_file)

        self.tau_field = np.zeros(self.lambda_field.size)
        self.absorbers_list = []

        if njobs == "auto":
            comm = _get_comm(())
            njobs = min(comm.size, len(self.line_list))

        mylog.info("Creating spectrum")
        self._add_lines_to_spectrum(field_data, use_peculiar_velocity,
                                    output_absorbers_file,
                                    subgrid_resolution=subgrid_resolution,
                                    observing_redshift=observing_redshift,
                                    njobs=njobs)
        self._add_continua_to_spectrum(field_data, use_peculiar_velocity,
                                       observing_redshift=observing_redshift)

        self.flux_field = np.exp(-self.tau_field)

        if output_file is None:
            pass
        elif output_file.endswith('.h5'):
            self._write_spectrum_hdf5(output_file)
        elif output_file.endswith('.fits'):
            self._write_spectrum_fits(output_file)
        else:
            self._write_spectrum_ascii(output_file)
        if output_absorbers_file is not None:
            self._write_absorbers_file(output_absorbers_file)

        del field_data
        return (self.lambda_field, self.flux_field)

    def _apply_observing_redshift(self, field_data, use_peculiar_velocity,
                                 observing_redshift):
        """
        Change the redshifts of individual absorbers to account for the
        redshift at which the observer sits.

        The intermediate redshift that is seen by an observer
        at a redshift other than z=0 is z12, where z1 is the
        observing redshift and z2 is the emitted photon's redshift
        Hogg (2000) eq. 13:

        1 + z12 = (1 + z2) / (1 + z1)
        """
        if observing_redshift == 0.:
            # This is already assumed in the generation of the LightRay
            redshift = field_data['redshift']
            if use_peculiar_velocity:
                redshift_eff = field_data['redshift_eff']
        else:
            # The intermediate redshift that is seen by an observer
            # at a redshift other than z=0 is z12, where z1 is the
            # observing redshift and z2 is the emitted photon's redshift
            # Hogg (2000) eq. 13:
            # 1 + z12 = (1 + z2) / (1 + z1)
            redshift = ((1 + field_data['redshift']) / \
                        (1 + observing_redshift)) - 1.
            # Combining cosmological redshift and doppler redshift
            # into an effective redshift is found in Peacock's
            # Cosmological Physics eqn 3.75:
            # 1 + z_eff = (1 + z_cosmo) * (1 + z_doppler)
            if use_peculiar_velocity:
                redshift_eff = ((1 + redshift) * \
                                (1 + field_data['redshift_dopp'])) - 1.

        if not use_peculiar_velocity:
            redshift_eff = redshift

        return redshift, redshift_eff

    def _add_continua_to_spectrum(self, field_data, use_peculiar_velocity,
                                  observing_redshift=0.):
        """
        Add continuum features to the spectrum.  Continuua are recorded as
        a name, associated field, wavelength, normalization value, and index.
        Continuua are applied at and below the denoted wavelength, where the
        optical depth decreases as a power law of desired index.  For positive 
        index values, this means optical depth is highest at the denoted 
        wavelength, and it drops with shorter and shorter wavelengths.  
        Consequently, transmitted flux undergoes a discontinuous cutoff at the 
        denoted wavelength, and then slowly increases with decreasing wavelength 
        according to the power law.
        """
        # Change the redshifts of continuum sources to account for the
        # redshift at which the observer sits
        redshift, redshift_eff = self._apply_observing_redshift(field_data,
                                 use_peculiar_velocity, observing_redshift)

        # min_tau is the minimum optical depth value that warrants 
        # accounting for an absorber.  for a single absorber, noticeable 
        # continuum effects begin for tau = 1e-3 (leading to transmitted 
        # flux of e^-tau ~ 0.999).  but we apply a cutoff to remove
        # absorbers with insufficient column_density to contribute 
        # significantly to a continuum (see below).  because lots of 
        # low column density absorbers can add up to a significant
        # continuum effect, we normalize min_tau by the n_absorbers.
        n_absorbers = field_data['dl'].size
        min_tau = 1.e-3/n_absorbers

        for continuum in self.continuum_list:

            # Normalization is in cm**-2, so column density must be as well
            column_density = (field_data[continuum['field_name']] * 
                              field_data['dl']).in_units('cm**-2')
            if (column_density == 0).all():
                mylog.info("Not adding continuum %s: insufficient column density" % continuum['label'])
                continue

            # redshift_eff field combines cosmological and velocity redshifts
            if use_peculiar_velocity:
                delta_lambda = continuum['wavelength'] * redshift_eff
            else:
                delta_lambda = continuum['wavelength'] * redshift

            # right index of continuum affected area is wavelength itself
            this_wavelength = delta_lambda + continuum['wavelength']
            right_index = np.digitize(this_wavelength, 
                                      self.lambda_field).clip(0, self.n_lambda)
            # left index of continuum affected area wavelength at which 
            # optical depth reaches tau_min
            left_index = np.digitize((this_wavelength *
                              np.power((min_tau * continuum['normalization'] /
                                        column_density),
                                       (1. / continuum['index']))),
                              self.lambda_field).clip(0, self.n_lambda)

            # Only calculate the effects of continuua where normalized 
            # column_density is greater than min_tau
            # because lower column will not have significant contribution
            valid_continuua = np.where(((column_density /
                                         continuum['normalization']) > min_tau) &
                                       (right_index - left_index > 1))[0]
            if valid_continuua.size == 0:
                mylog.info("Not adding continuum %s: insufficient column density or out of range" %
                    continuum['label'])
                continue

            pbar = get_pbar("Adding continuum - %s [%f A]: " % \
                                (continuum['label'], continuum['wavelength']),
                            valid_continuua.size)

            # Tau value is (wavelength / continuum_wavelength)**index / 
            #              (column_dens / norm)
            # i.e. a power law decreasing as wavelength decreases

            # Step through the absorber list and add continuum tau for each to
            # the total optical depth for all wavelengths
            for i, lixel in enumerate(valid_continuua):
                cont_tau = \
                    np.power((self.lambda_field[left_index[lixel] :
                                                right_index[lixel]] /
                                   this_wavelength[lixel]), \
                              continuum['index']) * \
                    (column_density[lixel] / continuum['normalization'])
<<<<<<< HEAD
                self.tau_field[left_index[lixel]:right_index[lixel]] += cont_tau
=======
                self.tau_field[left_index[lixel]:right_index[lixel]] += cont_tau.d
>>>>>>> 7ef69331
                pbar.update(i)
            pbar.finish()

    def _add_lines_to_spectrum(self, field_data, use_peculiar_velocity,
                               output_absorbers_file, subgrid_resolution=10,
                               observing_redshift=0., njobs=-1):
        """
        Add the absorption lines to the spectrum.
        """

        # Change the redshifts of individual absorbers to account for the
        # redshift at which the observer sits
        redshift, redshift_eff = self._apply_observing_redshift(field_data,
                                 use_peculiar_velocity, observing_redshift)

        # Widen wavelength window until optical depth falls below this tau
        # value at the ends to assure that the wings of a line have been
        # fully resolved.
        min_tau = 1e-3

        # step through each ionic transition (e.g. HI, HII, MgII) specified
        # and deposit the lines into the spectrum
        for line in parallel_objects(self.line_list, njobs=njobs):
            column_density = field_data[line['field_name']] * field_data['dl']
            if (column_density < 0).any():
                mylog.warn("Setting negative densities for field %s to 0! Bad!" % line['field_name'])
                np.clip(column_density, 0, np.inf, out=column_density)
            if (column_density == 0).all():
                mylog.info("Not adding line %s: insufficient column density" % line['label'])
                continue

            # redshift_eff field combines cosmological and velocity redshifts
            # so delta_lambda gives the offset in angstroms from the rest frame
            # wavelength to the observed wavelength of the transition
            if use_peculiar_velocity:
                delta_lambda = line['wavelength'] * redshift_eff
            else:
                delta_lambda = line['wavelength'] * redshift
            # lambda_obs is central wavelength of line after redshift
            lambda_obs = line['wavelength'] + delta_lambda
            # the total number of absorbers per transition
            n_absorbers = len(lambda_obs)

            # we want to know the bin index in the lambda_field array
            # where each line has its central wavelength after being
            # redshifted.  however, because we don't know a priori how wide
            # a line will be (ie DLAs), we have to include bin indices
            # *outside* the spectral range of the AbsorptionSpectrum
            # object.  Thus, we find the "equivalent" bin index, which
            # may be <0 or >the size of the array.  In the end, we deposit
            # the bins that actually overlap with the AbsorptionSpectrum's
            # range in lambda.

            # this equation gives us the "equivalent" bin index for each line
            # if it were placed into the self.lambda_field array
            center_index = (lambda_obs.in_units('Angstrom').d - self.lambda_min) \
                            / self.bin_width.d
            center_index = np.ceil(center_index).astype('int')

            # thermal broadening b parameter
            thermal_b =  np.sqrt((2 * boltzmann_constant_cgs *
                                  field_data['temperature']) /
                                  line['atomic_mass'])

            # the actual thermal width of the lines
            thermal_width = (lambda_obs * thermal_b /
                             speed_of_light_cgs).convert_to_units("angstrom")

            # Sanitize units for faster runtime of the tau_profile machinery.
            lambda_0 = line['wavelength'].d  # line's rest frame; angstroms
            cdens = column_density.in_units("cm**-2").d # cm**-2
            thermb = thermal_b.in_cgs().d  # thermal b coefficient; cm / s
            dlambda = delta_lambda.d  # lambda offset; angstroms
            if use_peculiar_velocity:
                vlos = field_data['velocity_los'].in_units("km/s").d # km/s
            else:
                vlos = np.zeros(field_data['temperature'].size)

            # When we actually deposit the voigt profile, sometimes we will
            # have underresolved lines (ie lines with smaller widths than
            # the spectral bin size).  Here, we create virtual wavelength bins
            # small enough in width to well resolve each line, deposit the
            # voigt profile into them, then numerically integrate their tau
            # values and sum them to redeposit them into the actual spectral
            # bins.

            # virtual bins (vbins) will be:
            # 1) <= the bin_width; assures at least as good as spectral bins
            # 2) <= 1/10th the thermal width; assures resolving voigt profiles
            #   (actually 1/subgrid_resolution value, default is 1/10)
            # 3) a bin width will be divisible by vbin_width times a power of
            #    10; this will assure we don't get spikes in the deposited
            #    spectra from uneven numbers of vbins per bin
            resolution = thermal_width / self.bin_width
            n_vbins_per_bin = (10 ** (np.ceil( np.log10( subgrid_resolution / 
                               resolution) ).clip(0, np.inf) ) ).astype('int')
            vbin_width = self.bin_width.d / n_vbins_per_bin

            # a note to the user about which lines components are unresolved
            if (thermal_width < self.bin_width).any():
                mylog.info("%d out of %d line components will be " +
                            "deposited as unresolved lines.",
                            (thermal_width < self.bin_width).sum(),
                            n_absorbers)

            # provide a progress bar with information about lines processsed
            pbar = get_pbar("Adding line - %s [%f A]: " % \
                            (line['label'], line['wavelength']), n_absorbers)

            # for a given transition, step through each location in the
            # observed spectrum where it occurs and deposit a voigt profile
            for i in parallel_objects(np.arange(n_absorbers), njobs=-1):

                # if there is a ray element with temperature = 0 or column
                # density = 0, skip it
                if (thermal_b[i] == 0.) or (cdens[i] == 0.):
                    pbar.update(i)
                    continue

                # the virtual window into which the line is deposited initially
                # spans a region of 2 coarse spectral bins
                # (one on each side of the center_index) but the window
                # can expand as necessary.
                # it will continue to expand until the tau value in the far
                # edge of the wings is less than the min_tau value or it
                # reaches the edge of the spectrum
                window_width_in_bins = 2

                while True:
                    left_index = (center_index[i] - window_width_in_bins//2)
                    right_index = (center_index[i] + window_width_in_bins//2)
                    n_vbins = (right_index - left_index) * n_vbins_per_bin[i]

                    # the array of virtual bins in lambda space
                    vbins = \
                        np.linspace(self.lambda_min + self.bin_width.d * left_index,
                                    self.lambda_min + self.bin_width.d * right_index,
                                    n_vbins, endpoint=False)

                    # the virtual bins and their corresponding opacities
                    vbins, vtau = \
                        tau_profile(
                            lambda_0, line['f_value'], line['gamma'],
                            thermb[i], cdens[i],
                            delta_lambda=dlambda[i], lambda_bins=vbins)

                    # If tau has not dropped below min tau threshold by the
                    # edges (ie the wings), then widen the wavelength
                    # window and repeat process.
                    if (vtau[0] < min_tau and vtau[-1] < min_tau):
                        break
                    window_width_in_bins *= 2

                # numerically integrate the virtual bins to calculate a
                # virtual equivalent width; then sum the virtual equivalent
                # widths and deposit into each spectral bin
                vEW = vtau * vbin_width[i]
                EW = np.zeros(right_index - left_index)
                EW_indices = np.arange(left_index, right_index)
                for k, val in enumerate(EW_indices):
                    EW[k] = vEW[n_vbins_per_bin[i] * k: \
                                n_vbins_per_bin[i] * (k + 1)].sum()
                EW = EW/self.bin_width.d

                # only deposit EW bins that actually intersect the original
                # spectral wavelength range (i.e. lambda_field)

                # if EW bins don't intersect the original spectral range at all
                # then skip the deposition
                if ((left_index >= self.n_lambda) or \
                    (right_index < 0)):
                    pbar.update(i)
                    continue

                # otherwise, determine how much of the original spectrum
                # is intersected by the expanded line window to be deposited,
                # and deposit the Equivalent Width data into that intersecting
                # window in the original spectrum's tau
                else:
                    intersect_left_index = max(left_index, 0)
                    intersect_right_index = min(right_index, self.n_lambda-1)
                    self.tau_field[intersect_left_index:intersect_right_index] \
                        += EW[(intersect_left_index - left_index): \
                              (intersect_right_index - left_index)]


                # write out absorbers to file if the column density of
                # an absorber is greater than the specified "label_threshold"
                # of that absorption line
                if output_absorbers_file and \
                   line['label_threshold'] is not None and \
                   cdens[i] >= line['label_threshold']:

                    if use_peculiar_velocity:
                        peculiar_velocity = vlos[i]
                    else:
                        peculiar_velocity = 0.0
                    self.absorbers_list.append({'label': line['label'],
                                                'wavelength': (lambda_0 + dlambda[i]),
                                                'column_density': column_density[i],
                                                'b_thermal': thermal_b[i],
                                                'redshift': redshift[i],
                                                'redshift_eff': redshift_eff[i],
                                                'v_pec': peculiar_velocity})
                pbar.update(i)
            pbar.finish()

            del column_density, delta_lambda, lambda_obs, center_index, \
                thermal_b, thermal_width, cdens, thermb, dlambda, \
                vlos, resolution, vbin_width, n_vbins, n_vbins_per_bin

        comm = _get_comm(())
        self.tau_field = comm.mpi_allreduce(self.tau_field, op="sum")
        if output_absorbers_file:
            self.absorbers_list = comm.par_combine_object(
                self.absorbers_list, "cat", datatype="list")

    @parallel_root_only
    def _write_absorbers_file(self, filename):
        """
        Write out ASCII list of all substantial absorbers found in spectrum
        """
        if filename is None:
            return
        mylog.info("Writing absorber list: %s.", filename)
        self.absorbers_list.sort(key=lambda obj: obj['wavelength'])
        f = open(filename, 'w')
        f.write('#%-14s %-14s %-12s %-14s %-15s %-9s %-10s\n' %
                ('Wavelength', 'Line', 'N [cm^-2]', 'b [km/s]', 'z_cosmo', \
                 'z_eff', 'v_pec [km/s]'))
        for line in self.absorbers_list:
            f.write('%-14.6f %-14ls %e %e % e % e % e\n' % (line['wavelength'], \
                line['label'], line['column_density'], line['b_thermal'], \
                line['redshift'], line['redshift_eff'], line['v_pec']))
        f.close()

    @parallel_root_only
    def _write_spectrum_ascii(self, filename):
        """
        Write spectrum to an ascii file.
        """
        mylog.info("Writing spectrum to ascii file: %s.", filename)
        f = open(filename, 'w')
        f.write("# wavelength[A] tau flux\n")
        for i in range(self.lambda_field.size):
            f.write("%e %e %e\n" % (self.lambda_field[i],
                                    self.tau_field[i], self.flux_field[i]))
        f.close()

    @parallel_root_only
    def _write_spectrum_fits(self, filename):
        """
        Write spectrum to a fits file.
        """
        mylog.info("Writing spectrum to fits file: %s.", filename)
        col1 = pyfits.Column(name='wavelength', format='E', array=self.lambda_field)
        col2 = pyfits.Column(name='tau', format='E', array=self.tau_field)
        col3 = pyfits.Column(name='flux', format='E', array=self.flux_field)
        cols = pyfits.ColDefs([col1, col2, col3])
        tbhdu = pyfits.BinTableHDU.from_columns(cols)
        tbhdu.writeto(filename, clobber=True)

    @parallel_root_only
    def _write_spectrum_hdf5(self, filename):
        """
        Write spectrum to an hdf5 file.

        """
        mylog.info("Writing spectrum to hdf5 file: %s.", filename)
        output = h5py.File(filename, 'w')
        output.create_dataset('wavelength', data=self.lambda_field)
        output.create_dataset('tau', data=self.tau_field)
        output.create_dataset('flux', data=self.flux_field)
        output.close()<|MERGE_RESOLUTION|>--- conflicted
+++ resolved
@@ -365,11 +365,7 @@
                                    this_wavelength[lixel]), \
                               continuum['index']) * \
                     (column_density[lixel] / continuum['normalization'])
-<<<<<<< HEAD
-                self.tau_field[left_index[lixel]:right_index[lixel]] += cont_tau
-=======
                 self.tau_field[left_index[lixel]:right_index[lixel]] += cont_tau.d
->>>>>>> 7ef69331
                 pbar.update(i)
             pbar.finish()
 
