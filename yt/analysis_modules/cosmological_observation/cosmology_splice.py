"""
CosmologyTimeSeries class and member functions.



"""

#-----------------------------------------------------------------------------
# Copyright (c) 2013, yt Development Team.
#
# Distributed under the terms of the Modified BSD License.
#
# The full license is in the file COPYING.txt, distributed with this software.
#-----------------------------------------------------------------------------

import numpy as np
import os

from yt.convenience import \
    simulation
from yt.funcs import mylog
from yt.utilities.cosmology import \
    Cosmology
from yt.utilities.physical_constants import \
    c

class CosmologySplice(object):
    """
    Class for splicing together datasets to extend over a
    cosmological distance.
    """

    def __init__(self, parameter_filename, simulation_type, find_outputs=False):
        self.parameter_filename = parameter_filename
        self.simulation_type = simulation_type
        self.simulation = simulation(parameter_filename, simulation_type, 
                                     find_outputs=find_outputs)

        self.cosmology = Cosmology(
            hubble_constant=(self.simulation.hubble_constant),
            omega_matter=self.simulation.omega_matter,
            omega_lambda=self.simulation.omega_lambda)

    def create_cosmology_splice(self, near_redshift, far_redshift,
                                minimal=True, max_box_fraction=1.0,
                                deltaz_min=0.0, high_res_box_size_fraction=1.0,
                                time_data=True, redshift_data=True):
        r"""Create list of datasets capable of spanning a redshift
        interval.

        For cosmological simulations, the physical width of the simulation
        box corresponds to some \Delta z, which varies with redshift.
        Using this logic, one can stitch together a series of datasets to
        create a continuous volume or length element from one redshift to
        another. This method will return such a list

        Parameters
        ----------
        near_redshift : float
            The nearest (lowest) redshift in the cosmology splice list.
        far_redshift : float
            The furthest (highest) redshift in the cosmology splice list.
        minimal : bool
            If True, the minimum number of datasets is used to connect the
            initial and final redshift.  If false, the list will contain as
            many entries as possible within the redshift
            interval.
            Default: True.
        max_box_fraction : float
            In terms of the size of the domain, the maximum length a light
            ray segment can be in order to span the redshift interval from
            one dataset to another.
            Default: 1.0 (the size of the box)
        high_res_box_size_fraction : float
            The fraction of the total domain size that will be used to
            calculate the redshift interval from one dataset
            to another.  Use this when working with zoom-in simulations.
            Must be <= 1.0.
            Default:  1.0 (the size of the box)
        deltaz_min : float
            Specifies the minimum delta z between consecutive datasets
            in the returned
            list.
            Default: 0.0.
        time_data : bool
            Whether or not to include time outputs when gathering
            datasets for time series.
            Default: True.
        redshift_data : bool
            Whether or not to include redshift outputs when gathering
            datasets for time series.
            Default: True.

        Examples
        --------

        >>> co = CosmologySplice("enzo_tiny_cosmology/32Mpc_32.enzo", "Enzo")
        >>> cosmo = co.create_cosmology_splice(1.0, 0.0)

        """

        if time_data and redshift_data:
            self.splice_outputs = self.simulation.all_outputs
        elif time_data:
            self.splice_outputs = self.simulation.all_time_outputs
        elif redshift_data:
            self.splice_outputs = self.simulation.all_redshift_outputs
        else:
            mylog.error('Both time_data and redshift_data are False.')
            return

        if high_res_box_size_fraction > 1.:
            raise RuntimeError(
                "high_res_box_size_fraction must be <= 1.")
        self.high_res_box_size_fraction = high_res_box_size_fraction

        # Link datasets in list with pointers.
        # This is used for connecting datasets together.
        for i, output in enumerate(self.splice_outputs):
            if i == 0:
                output['previous'] = None
                output['next'] = self.splice_outputs[i + 1]
            elif i == len(self.splice_outputs) - 1:
                output['previous'] = self.splice_outputs[i - 1]
                output['next'] = None
            else:
                output['previous'] = self.splice_outputs[i - 1]
                output['next'] = self.splice_outputs[i + 1]

        # Calculate maximum delta z for each data dump.
        self._calculate_deltaz_max()

        # Calculate minimum delta z for each data dump.
        self._calculate_deltaz_min(deltaz_min=deltaz_min)

        cosmology_splice = []
 
        if near_redshift == far_redshift:
            self.simulation.get_time_series(redshifts=[near_redshift])
            cosmology_splice.append(
                {'time': self.simulation[0].current_time,
                 'redshift': self.simulation[0].current_redshift,
                 'filename': os.path.join(self.simulation[0].fullpath,
                                          self.simulation[0].basename),
                 'next': None})
            mylog.info("create_cosmology_splice: Using %s for z = %f ." %
                       (cosmology_splice[0]['filename'], near_redshift))
            return cosmology_splice
        
        # Use minimum number of datasets to go from z_i to z_f.
        if minimal:

            z_Tolerance = 1e-3
            z = far_redshift

            # Sort data outputs by proximity to current redshift.
            self.splice_outputs.sort(key=lambda obj:np.fabs(z - obj['redshift']))
            cosmology_splice.append(self.splice_outputs[0])
            z = cosmology_splice[-1]["redshift"]
            z_target = z - max_box_fraction * cosmology_splice[-1]["dz_max"]

            # fill redshift space with datasets
            while ((z_target > near_redshift) and
                   (np.abs(z_target - near_redshift) > z_Tolerance)):

                # Move forward from last slice in stack until z > z_max.
                current_slice = cosmology_splice[-1]

                while current_slice["next"] is not None:
                    current_slice = current_slice['next']
                    if current_slice["next"] is None:
                        break
                    if current_slice["next"]["redshift"] < z_target:
                        break

                if current_slice["redshift"] < z_target:
                    raise RuntimeError(
                        ("Cannot create cosmology splice: " +
                         "Getting from z = %f to %f requires " +
                         "max_box_fraction = %f, but max_box_fraction "
                         "is set to %f") %
                         (z, z_target, (z - current_slice["redshift"]) /
                          cosmology_splice[-1]["dz_max"],
                          max_box_fraction))

                cosmology_splice.append(current_slice)
                z = current_slice["redshift"]
                z_target = z - max_box_fraction * current_slice["dz_max"]

        # Make light ray using maximum number of datasets (minimum spacing).
        else:
            # Sort data outputs by proximity to current redsfhit.
            self.splice_outputs.sort(key=lambda obj:np.abs(far_redshift -
                                                           obj['redshift']))
            # For first data dump, choose closest to desired redshift.
            cosmology_splice.append(self.splice_outputs[0])

            nextOutput = cosmology_splice[-1]['next']
            while (nextOutput is not None):
                if (nextOutput['redshift'] <= near_redshift):
                    break
                if ((cosmology_splice[-1]['redshift'] - nextOutput['redshift']) >
                    cosmology_splice[-1]['dz_min']):
                    cosmology_splice.append(nextOutput)
                nextOutput = nextOutput['next']
            if (cosmology_splice[-1]['redshift'] -
                cosmology_splice[-1]['dz_max']) > near_redshift:
                mylog.error("Cosmology splice incomplete due to insufficient data outputs.")
                near_redshift = cosmology_splice[-1]['redshift'] - \
                  cosmology_splice[-1]['dz_max']

        mylog.info("create_cosmology_splice: Used %d data dumps to get from z = %f to %f." %
                   (len(cosmology_splice), far_redshift, near_redshift))
        
        # change the 'next' and 'previous' pointers to point to the correct outputs for the created
        # splice
        for i, output in enumerate(cosmology_splice):
            if len(cosmology_splice) == 1:
                output['previous'] = None
                output['next'] = None
            elif i == 0:
                output['previous'] = None
                output['next'] = cosmology_splice[i + 1]
            elif i == len(cosmology_splice) - 1:
                output['previous'] = cosmology_splice[i - 1]
                output['next'] = None
            else:
                output['previous'] = cosmology_splice[i - 1]
                output['next'] = cosmology_splice[i + 1]
        
        self.splice_outputs.sort(key=lambda obj: obj['time'])
        return cosmology_splice

    def plan_cosmology_splice(self, near_redshift, far_redshift,
                              decimals=3, filename=None,
                              start_index=0):
        r"""Create imaginary list of redshift outputs to maximally
        span a redshift interval.

        If you want to run a cosmological simulation that will have just
        enough data outputs to create a cosmology splice,
        this method will calculate a list of redshifts outputs that will
        minimally connect a redshift interval.

        Parameters
        ----------
        near_redshift : float
            The nearest (lowest) redshift in the cosmology splice list.
        far_redshift : float
            The furthest (highest) redshift in the cosmology splice list.
        decimals : int
            The decimal place to which the output redshift will be rounded.
            If the decimal place in question is nonzero, the redshift will
            be rounded up to
            ensure continuity of the splice.  Default: 3.
        filename : string
            If provided, a file will be written with the redshift outputs in
            the form in which they should be given in the enzo dataset.
            Default: None.
        start_index : int
            The index of the first redshift output.  Default: 0.

        Examples
        --------
        >>> from yt.analysis_modules.api import CosmologySplice
        >>> my_splice = CosmologySplice('enzo_tiny_cosmology/32Mpc_32.enzo', 'Enzo')
        >>> my_splice.plan_cosmology_splice(0.0, 0.1, filename='redshifts.out')

        """

        z = far_redshift
        outputs = []

        while z > near_redshift:
            rounded = np.round(z, decimals=decimals)
            if rounded - z < 0:
                rounded += np.power(10.0, (-1.0*decimals))
            z = rounded

            deltaz_max = self._deltaz_forward(z, self.simulation.box_size *
                                              self.high_res_box_size_fraction)
            outputs.append({'redshift': z, 'dz_max': deltaz_max})
            z -= deltaz_max

        mylog.info("%d data dumps will be needed to get from z = %f to %f." %
                   (len(outputs), near_redshift, far_redshift))

        if filename is not None:
            self.simulation._write_cosmology_outputs(filename, outputs,
                                                     start_index,
                                                     decimals=decimals)
        return outputs

    def _calculate_deltaz_max(self):
        r"""Calculate delta z that corresponds to full box length going
        from z to (z - delta z).
        """

<<<<<<< HEAD
        d_Tolerance = 1e-4
        max_Iterations = 100

        target_distance = self.simulation.box_size * \
          self.high_res_box_size_fraction

=======
        target_distance = self.simulation.box_size
>>>>>>> 11c82f0b
        for output in self.splice_outputs:
            output['dz_max'] = self._deltaz_forward(output['redshift'],
                                                    target_distance)
            
    def _calculate_deltaz_min(self, deltaz_min=0.0):
        r"""Calculate delta z that corresponds to a single top grid pixel
        going from z to (z - delta z).
        """

        target_distance = self.simulation.box_size / \
          self.simulation.domain_dimensions[0]
        for output in self.splice_outputs:
            zf = self._deltaz_forward(output['redshift'],
                                      target_distance)
            output['dz_min'] = max(zf, deltaz_min)

    def _deltaz_forward(self, z, target_distance):
        r"""Calculate deltaz corresponding to moving a comoving distance
        starting from some redshift.
        """

        d_Tolerance = 1e-4
        max_Iterations = 100

        z1 = z
        # Use Hubble's law for initial guess
        target_distance = self.cosmology.quan(target_distance.to("Mpccm / h"))
        v = self.cosmology.hubble_parameter(z) * target_distance
        dz = np.sqrt((1. + v/c) / (1. - v/c)) - 1.
        z2 = z1 - dz
        distance1 = self.cosmology.quan(0.0, "Mpccm / h")
        distance2 = self.cosmology.comoving_radial_distance(z2, z)
        iteration = 1

        while ((np.abs(distance2 - target_distance)/distance2) > d_Tolerance):
            m = (distance2 - distance1) / (z2 - z1)
            z1 = z2
            distance1 = distance2
            z2 = ((target_distance - distance2) / m.in_units("Mpccm / h")) + z2
            distance2 = self.cosmology.comoving_radial_distance(z2, z)
            iteration += 1
            if (iteration > max_Iterations):
                mylog.error("deltaz_forward: Warning - max iterations " +
                            "exceeded for z = %f (delta z = %f)." %
                            (z, np.abs(z2 - z)))
                break
        return np.abs(z2 - z)<|MERGE_RESOLUTION|>--- conflicted
+++ resolved
@@ -296,16 +296,8 @@
         from z to (z - delta z).
         """
 
-<<<<<<< HEAD
-        d_Tolerance = 1e-4
-        max_Iterations = 100
-
         target_distance = self.simulation.box_size * \
           self.high_res_box_size_fraction
-
-=======
-        target_distance = self.simulation.box_size
->>>>>>> 11c82f0b
         for output in self.splice_outputs:
             output['dz_max'] = self._deltaz_forward(output['redshift'],
                                                     target_distance)
