--- conflicted
+++ resolved
@@ -1407,10 +1407,8 @@
                 self.particle_fields["particle_index"].size:
             mylog.error("Non-unique values in particle_index field. Parallel HOP will fail.")
             exit = True
-<<<<<<< HEAD
+
         self.comm.mpi_exit_test(exit)
-=======
-        self._mpi_exit_test(exit)
         # Try to do this in a memory conservative way.
         na.divide(self.particle_fields['ParticleMassMsun'], self.total_mass,
             self.particle_fields['ParticleMassMsun'])
@@ -1420,7 +1418,6 @@
             self.old_period[1], self.particle_fields["particle_position_y"])
         na.divide(self.particle_fields["particle_position_z"],
             self.old_period[2], self.particle_fields["particle_position_z"])
->>>>>>> 82f76693
         obj = ParallelHOPHaloFinder(self.period, self.padding,
             self.num_neighbors, self.bounds,
             self.particle_fields,
@@ -1956,13 +1953,9 @@
                 (str(self.padding), avg_spacing, full_vol, data.size, str(self._data_source)))
         # Now we get the full box mass after we have the final composition of
         # subvolumes.
-<<<<<<< HEAD
-        total_mass = self.comm.mpi_allreduce((self._data_source["ParticleMassMsun"].astype('float64')).sum(), 
-                                         op='sum')
-=======
         if total_mass is None:
-            total_mass = self._mpi_allsum((self._data_source["ParticleMassMsun"].astype('float64')).sum())
->>>>>>> 82f76693
+            total_mass = self.comm.mpi_allreduce((self._data_source["ParticleMassMsun"].astype('float64')).sum(), 
+                                                 op='sum')
         if not self._distributed:
             self.padding = (na.zeros(3,dtype='float64'), na.zeros(3,dtype='float64'))
         # If we're using a subvolume, we now re-divide.
@@ -2146,22 +2139,13 @@
         padded, LE, RE, self._data_source = \
             self.partition_hierarchy_3d(ds = self._data_source, padding=self.padding)
         # For scaling the threshold, note that it's a passthrough
-<<<<<<< HEAD
-        if dm_only:
-            select = self._get_dm_indices()
-            total_mass = \
-                self.comm.mpi_allreduce((self._data_source["ParticleMassMsun"][select]).sum(dtype='float64'), op='sum')
-        else:
-            total_mass = self.comm.mpi_allreduce(self._data_source["ParticleMassMsun"].sum(dtype='float64'), op='sum')
-=======
         if total_mass is None:
             if dm_only:
                 select = self._get_dm_indices()
                 total_mass = \
-                    self._mpi_allsum((self._data_source["ParticleMassMsun"][select]).sum(dtype='float64'))
+                    self.comm.mpi_allreduce((self._data_source["ParticleMassMsun"][select]).sum(dtype='float64'), op='sum')
             else:
-                total_mass = self._mpi_allsum(self._data_source["ParticleMassMsun"].sum(dtype='float64'))
->>>>>>> 82f76693
+                total_mass = self.comm.mpi_allreduce(self._data_source["ParticleMassMsun"].sum(dtype='float64'), op='sum')
         # MJT: Note that instead of this, if we are assuming that the particles
         # are all on different processors, we should instead construct an
         # object representing the entire domain and sum it "lazily" with
