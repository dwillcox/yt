"""
This is a simple mechanism for interfacing with Profile and Phase plots



"""

#-----------------------------------------------------------------------------
# Copyright (c) 2013, yt Development Team.
#
# Distributed under the terms of the Modified BSD License.
#
# The full license is in the file COPYING.txt, distributed with this software.
#-----------------------------------------------------------------------------


import __builtin__
import base64
import types

from functools import wraps
from itertools import izip
import matplotlib
import numpy as np
import cStringIO
import __builtin__


<<<<<<< HEAD
=======
from ._mpl_imports import FigureCanvasAgg
from .plot_window import WindowPlotMPL
>>>>>>> 73d1b43c
from .base_plot_types import ImagePlotMPL
from .plot_container import \
    ImagePlotContainer, \
    log_transform, linear_transform
from yt.data_objects.profiles import \
     create_profile
from yt.utilities.exceptions import \
     YTNotInsideNotebook
<<<<<<< HEAD
=======
from yt.utilities.lib import \
    write_png_to_string
from yt.data_objects.profiles import \
    BinnedProfile1D, \
    BinnedProfile2D
>>>>>>> 73d1b43c
from yt.utilities.logger import ytLogger as mylog
import _mpl_imports as mpl
from yt.funcs import \
     ensure_list, \
     get_image_suffix, \
     get_ipython_api_version

def get_canvas(name):
    suffix = get_image_suffix(name)
    
    if suffix == '':
        suffix = '.png'
    if suffix == ".png":
        canvas_cls = mpl.FigureCanvasAgg
    elif suffix == ".pdf":
        canvas_cls = mpl.FigureCanvasPdf
    elif suffix in (".eps", ".ps"):
        canvas_cls = mpl.FigureCanvasPS
    else:
        mylog.warning("Unknown suffix %s, defaulting to Agg", suffix)
        canvas_cls = mpl.FigureCanvasAgg
    return canvas_cls

def invalidate_plot(f):
    @wraps(f)
    def newfunc(*args, **kwargs):
        rv = f(*args, **kwargs)
        args[0]._plot_valid = False
        args[0]._setup_plots()
        return rv
    return newfunc

class FigureContainer(dict):
    def __init__(self):
        super(dict, self).__init__()

    def __missing__(self, key):
        figure = mpl.matplotlib.figure.Figure((10, 8))
        self[key] = figure
        return self[key]

class AxesContainer(dict):
    def __init__(self, fig_container):
        self.fig_container = fig_container
        super(dict, self).__init__()

    def __missing__(self, key):
        figure = self.fig_container[key]
        self[key] = figure.add_subplot(111)
        return self[key]

def sanitize_label(label, nprofiles):
    label = ensure_list(label)
    
    if len(label) == 1:
        label = label * nprofiles
    
    if len(label) != nprofiles:
        raise RuntimeError("Number of labels must match number of profiles")

    for l in label:
        if l is not None and not isinstance(l, basestring):
            raise RuntimeError("All labels must be None or a string")

    return label

class ProfilePlot(object):
    r"""
    Create a 1d profile plot from a data source or from a list 
    of profile objects.

    Given a data object (all_data, region, sphere, etc.), an x field, 
    and a y field (or fields), this will create a one-dimensional profile 
    of the average (or total) value of the y field in bins of the x field.

    This can be used to create profiles from given fields or to plot 
    multiple profiles created from 
    `yt.data_objects.profiles.create_profile`.
    
    Parameters
    ----------
    data_source : AMR3DData Object
        The data object to be profiled, such as all_data, region, or 
        sphere.
    x_field : str
        The binning field for the profile.
    y_fields : str or list
        The field or fields to be profiled.
    weight_field : str
        The weight field for calculating weighted averages.  If None, 
        the profile values are the sum of the field values within the bin.
        Otherwise, the values are a weighted average.
        Default : "cell_mass".
    n_bins : int
        The number of bins in the profile.
        Default: 64.
    accumulation : bool
        If True, the profile values for a bin N are the cumulative sum of 
        all the values from bin 0 to N.
        Default: False.
    fractional : If True the profile values are divided by the sum of all 
        the profile data such that the profile represents a probability 
        distribution function.
    label : str or list of strings
        If a string, the label to be put on the line plotted.  If a list, 
        this should be a list of labels for each profile to be overplotted.
        Default: None.
    plot_spec : dict or list of dicts
        A dictionary or list of dictionaries containing plot keyword 
        arguments.  For example, dict(color="red", linestyle=":").
        Default: None.
    profiles : list of profiles
        If not None, a list of profile objects created with 
        `yt.data_objects.profiles.create_profile`.
        Default: None.

    Examples
    --------

    This creates profiles of a single dataset.

    >>> pf = load("enzo_tiny_cosmology/DD0046/DD0046")
    >>> ad = pf.h.all_data()
    >>> plot = ProfilePlot(ad, "density", ["temperature", "velocity_x"],
                           weight_field="cell_mass",
                           plot_spec=dict(color='red', linestyle="--"))
    >>> plot.save()

    This creates profiles from a time series object.
    
    >>> es = simulation("AMRCosmology.enzo", "Enzo")
    >>> es.get_time_series()

    >>> profiles = []
    >>> labels = []
    >>> plot_specs = []
    >>> for pf in es[-4:]:
    ...     ad = pf.h.all_data()
    ...     profiles.append(create_profile(ad, ["density"],
    ...                                    fields=["temperature",
    ...                                            "velocity_x"]))
    ...     labels.append(pf.current_redshift)
    ...     plot_specs.append(dict(linestyle="--", alpha=0.7))
    >>>
    >>> plot = ProfilePlot.from_profiles(profiles, labels=labels,
    ...                                  plot_specs=plot_specs)
    >>> plot.save()

    Use plot_line_property to change line properties of one or all profiles.
    
    """
    x_log = None
    y_log = None
    z_log = None
    x_title = None
    y_title = None

    _plot_valid = False

    def __init__(self, data_source, x_field, y_fields, 
                 weight_field="cell_mass", n_bins=64,
                 accumulation=False, fractional=False,
                 label=None, plot_spec=None, profiles=None):
        self.y_log = {}
        self.y_title = {}
        self.x_log = None
        if profiles is None:
            self.profiles = [create_profile(data_source, [x_field],
                                            n_bins=[n_bins],
                                            fields=ensure_list(y_fields),
                                            weight_field=weight_field,
                                            accumulation=accumulation,
                                            fractional=fractional)]
        else:
            self.profiles = ensure_list(profiles)
        
        self.label = sanitize_label(label, len(self.profiles))

        self.plot_spec = plot_spec
        if self.plot_spec is None:
            self.plot_spec = [dict() for p in self.profiles]
        if not isinstance(self.plot_spec, list):
            self.plot_spec = [self.plot_spec.copy() for p in self.profiles]
        
        self._setup_plots()
        
    def save(self, name=None):
        r"""
        Saves a 1d profile plot.

        Parameters
        ----------
        name : str
            The output file keyword.
        
        """
        if not self._plot_valid: self._setup_plots()
        unique = set(self.figures.values())
        if len(unique) < len(self.figures):
            figiter = izip(xrange(len(unique)), sorted(unique))
        else:
            iters = self.figures.iteritems()
        if name is None:
            if len(self.profiles) == 1:
                prefix = self.profiles[0].pf
            else:
                prefix = "Multi-data"
            name = "%s.png" % prefix
        suffix = get_image_suffix(name)
        prefix = name[:name.rfind(suffix)]
        xfn = self.profiles[0].x_field
        if isinstance(xfn, types.TupleType):
            xfn = xfn[1]
        if not suffix:
            suffix = ".png"
        canvas_cls = get_canvas(name)
        for uid, fig in iters:
            if isinstance(uid, types.TupleType):
                uid = uid[1]
            canvas = canvas_cls(fig)
            fn = "%s_1d-Profile_%s_%s%s" % \
              (prefix, xfn, uid, suffix)
            mylog.info("Saving %s", fn)
            canvas.print_figure(fn)
        return self

    def show(self):
        r"""This will send any existing plots to the IPython notebook.
        function name.

        If yt is being run from within an IPython session, and it is able to
        determine this, this function will send any existing plots to the
        notebook for display.

        If yt can't determine if it's inside an IPython session, it will raise
        YTNotInsideNotebook.

        Examples
        --------

        >>> slc = SlicePlot(pf, "x", ["Density", "VelocityMagnitude"])
        >>> slc.show()

        """
        if "__IPYTHON__" in dir(__builtin__):
            api_version = get_ipython_api_version()
            if api_version in ('0.10', '0.11'):
                self._send_zmq()
            else:
                from IPython.display import display
                display(self)
        else:
            raise YTNotInsideNotebook


    def _repr_html_(self):
        """Return an html representation of the plot object. Will display as a
        png for each WindowPlotMPL instance in self.plots"""
        ret = ''
        unique = set(self.figures.values())
        if len(unique) < len(self.figures):
            figiter = izip(xrange(len(unique)), sorted(unique))
        else:
            iters = self.figures.iteritems()
        for uid, fig in iters:
            canvas = mpl.FigureCanvasAgg(fig)
            f = cStringIO.StringIO()
            canvas.print_figure(f)
            f.seek(0)
            img = base64.b64encode(f.read())
            ret += '<img src="data:image/png;base64,%s"><br>' % img
        return ret

    def _setup_plots(self):
        self.figures = FigureContainer()
        self.axes = AxesContainer(self.figures)
        for i, profile in enumerate(self.profiles):
            for field, field_data in profile.items():
                self.axes[field].plot(np.array(profile.x),
                                      np.array(field_data),
                                      label=self.label[i],
                                      **self.plot_spec[i])
        
        # This relies on 'profile' leaking
        for fname, axes in self.axes.items():
            xscale, yscale = self._get_field_log(fname, profile)
            xtitle, ytitle = self._get_field_title(fname, profile)
            axes.set_xscale(xscale)
            axes.set_yscale(yscale)
            axes.set_xlabel(xtitle)
            axes.set_ylabel(ytitle)
            if any(self.label):
                axes.legend(loc="best")
        self._plot_valid = True

    @classmethod
    def from_profiles(cls, profiles, labels=None, plot_specs=None):
        r"""
        Instantiate a ProfilePlot object from a list of profiles 
        created with `yt.data_objects.profiles.create_profile`.

        Parameters
        ----------
        profiles : list of profiles
            If not None, a list of profile objects created with 
            `yt.data_objects.profiles.create_profile`.
        labels : list of strings
            A list of labels for each profile to be overplotted.
            Default: None.
        plot_specs : list of dicts
            A list of dictionaries containing plot keyword 
            arguments.  For example, [dict(color="red", linestyle=":")].
            Default: None.

        Examples
        --------

        >>> es = simulation("AMRCosmology.enzo", "Enzo")
        >>> es.get_time_series()

        >>> profiles = []
        >>> labels = []
        >>> plot_specs = []
        >>> for pf in es[-4:]:
        ...     ad = pf.h.all_data()
        ...     profiles.append(create_profile(ad, ["Density"],
        ...                                    fields=["Temperature",
        ...                                            "x-velocity"]))
        ...     labels.append(pf.current_redshift)
        ...     plot_specs.append(dict(linestyle="--", alpha=0.7))
        >>>
        >>> plot = ProfilePlot.from_profiles(profiles, labels=labels,
        ...                                  plot_specs=plot_specs)
        >>> plot.save()
        
        """
        if labels is not None and len(profiles) != len(labels):
            raise RuntimeError("Profiles list and labels list must be the same size.")
        if plot_specs is not None and len(plot_specs) != len(profiles):
            raise RuntimeError("Profiles list and plot_specs list must be the same size.")
        obj = cls(None, None, None, profiles=profiles, label=labels,
                  plot_spec=plot_specs)
        return obj

    @invalidate_plot
    def set_line_property(self, property, value, index=None):
        r"""
        Set properties for one or all lines to be plotted.

        Parameters
        ----------
        property : str
            The line property to be set.
        value : str, int, float
            The value to set for the line property.
        index : int
            The index of the profile in the list of profiles to be 
            changed.  If None, change all plotted lines.
            Default : None.

        Examples
        --------

        Change all the lines in a plot
        plot.set_line_property("linestyle", "-")

        Change a single line.
        plot.set_line_property("linewidth", 4, index=0)
        
        """
        if index is None:
            specs = self.plot_spec
        else:
            specs = [self.plot_spec[index]]
        for spec in specs:
            spec[property] = value
        return self

    @invalidate_plot
    def set_log(self, field, log):
        """set a field to log or linear.

        Parameters
        ----------
        field : string
            the field to set a transform
        log : boolean
            Log on/off.
        """
        if field == "all":
            self.x_log = log
            for field in self.profiles[0].field_data.keys():
                self.y_log[field] = log
        else:
            field, = self.profiles[0].data_source._determine_fields([field])
            if field == self.profiles[0].x_field:
                self.x_log = log
            elif field in self.profiles[0].field_data:
                self.y_log[field] = log
            else:
                raise KeyError("Field %s not in profile plot!" % (field))
        return self

    @invalidate_plot
    def set_unit(self, field, unit):
        """Sets a new unit for the requested field

        parameters
        ----------
        field : string
           The name of the field that is to be changed.

        new_unit : string or Unit object
           The name of the new unit.
        """
        for profile in self.profiles:
            if field == profile.x_field[1]:
                profile.set_x_unit(unit)
            elif field in self.profiles[0].field_map:
                profile.set_field_unit(field, unit)
            else:
                raise KeyError("Field %s not in profile plot!" % (field))
        return self

    def _get_field_log(self, field_y, profile):
        pf = profile.data_source.pf
        yf, = profile.data_source._determine_fields([field_y])
        yfi = pf._get_field_info(*yf)
        if self.x_log is None:
            x_log = profile.x_log
        else:
            x_log = self.x_log
        if field_y in self.y_log:
            y_log = self.y_log[field_y]
        else:
            y_log = yfi.take_log
        scales = {True: 'log', False: 'linear'}
        return scales[x_log], scales[y_log]

    def _get_field_label(self, field, field_info, field_unit):
        field_unit = field_unit.latex_representation()
        field_name = field_info.display_name
        if isinstance(field, tuple): field = field[1]
        if field_name is None:
            field_name = r'$\rm{'+field+r'}$'
            field_name = r'$\rm{'+field.replace('_','\/').title()+r'}$'
        elif field_name.find('$') == -1:
            field_name = field_name.replace(' ','\/')
            field_name = r'$\rm{'+field_name+r'}$'
        if field_unit is None or field_unit == '':
            label = field_name
        else:
            label = field_name+r'$\/\/('+field_unit+r')$'
        return label

    def _get_field_title(self, field_y, profile):
        pf = profile.data_source.pf
        field_x = profile.x_field
        xf, yf = profile.data_source._determine_fields(
            [field_x, field_y])
        xfi = pf._get_field_info(*xf)
        yfi = pf._get_field_info(*yf)
        x_unit = profile.x.units
        y_unit = profile.field_units[field_y]
        x_title = self.x_title or self._get_field_label(field_x, xfi, x_unit)
        y_title = self.y_title.get(field_y, None) or \
                    self._get_field_label(field_y, yfi, y_unit)

        return (x_title, y_title)
            

class PhasePlot(ImagePlotContainer):
    r"""
    Create a 2d profile (phase) plot from a data source or from 
    profile object created with 
    `yt.data_objects.profiles.create_profile`.

    Given a data object (all_data, region, sphere, etc.), an x field, 
    y field, and z field (or fields), this will create a two-dimensional 
    profile of the average (or total) value of the z field in bins of the 
    x and y fields.
    
    Parameters
    ----------
    data_source : AMR3DData Object
        The data object to be profiled, such as all_data, region, or 
        sphere.
    x_field : str
        The x binning field for the profile.
    y_field : str
        The y binning field for the profile.
    z_fields : str or list
        The field or fields to be profiled.
    weight_field : str
        The weight field for calculating weighted averages.  If None, 
        the profile values are the sum of the field values within the bin.
        Otherwise, the values are a weighted average.
        Default : "cell_mass".
    x_bins : int
        The number of bins in x field for the profile.
        Default: 128.
    y_bins : int
        The number of bins in y field for the profile.
        Default: 128.
    accumulation : bool or list of bools
        If True, the profile values for a bin n are the cumulative sum of 
        all the values from bin 0 to n.  If -True, the sum is reversed so 
        that the value for bin n is the cumulative sum from bin N (total bins) 
        to n.  A list of values can be given to control the summation in each
        dimension independently.
        Default: False.
    fractional : If True the profile values are divided by the sum of all 
        the profile data such that the profile represents a probability 
        distribution function.
    profile : profile object
        If not None, a profile object created with 
        `yt.data_objects.profiles.create_profile`.
        Default: None.
    fontsize: int
        Font size for all text in the plot.
        Default: 18.
    font_color : str
        Color for all text in the plot.
        Default: "black"
    figure_size : int
        Size in inches of the image.
        Default: 8 (8x8)

    Examples
    --------

    >>> pf = load("enzo_tiny_cosmology/DD0046/DD0046")
    >>> ad = pf.h.all_data()
    >>> plot = PhasePlot(ad, "density", "temperature", ["cell_mass"],
                         weight_field=None)
    >>> plot.save()

    >>> # Change plot properties.
    >>> plot.set_cmap("cell_mass", "jet")
    >>> plot.set_zlim("cell_mass", 1e8, 1e13)
    >>> plot.set_title("cell_mass", "This is a phase plot")
    
    """
    x_log = None
    y_log = None
    x_title = None
    y_title = None
    z_title = None
    plot_title = None
    _plot_valid = False
    _plot_type = 'Phase'

    def __init__(self, data_source, x_field, y_field, z_fields,
                 weight_field="cell_mass", x_bins=128, y_bins=128,
                 accumulation=False, fractional=False,
                 profile=None, fontsize=18, font_color="black", figure_size=8.0):
        self.plot_title = {}
        self.z_log = {}
        self.z_title = {}
        self._initfinished = False
        self.x_log = None
        self.y_log = None

        if profile is None:
            profile = create_profile(data_source,
               [x_field, y_field],
               ensure_list(z_fields),
               n_bins = [x_bins, y_bins],
               weight_field = weight_field,
               accumulation=accumulation,
               fractional=fractional)
        self.profile = profile
        super(PhasePlot, self).__init__(data_source, figure_size, fontsize)
        # This is a fallback, in case we forget.
        self._setup_plots()
        self._initfinished = True

    def _get_field_title(self, field_z, profile):
        pf = profile.data_source.pf
        field_x = profile.x_field
        field_y = profile.y_field
        xf, yf, zf = profile.data_source._determine_fields(
            [field_x, field_y, field_z])
        xfi = pf._get_field_info(*xf)
        yfi = pf._get_field_info(*yf)
        zfi = pf._get_field_info(*zf)
        x_unit = profile.x.units
        y_unit = profile.y.units
        z_unit = profile.field_units[field_z]
        x_title = self.x_title or self._get_field_label(field_x, xfi, x_unit)
        y_title = self.y_title or self._get_field_label(field_y, yfi, y_unit)
        z_title = self.z_title.get(field_z, None) or \
                    self._get_field_label(field_z, zfi, z_unit)
        return (x_title, y_title, z_title)

    def _get_field_label(self, field, field_info, field_unit):
        field_unit = field_unit.latex_representation()
        field_name = field_info.display_name
        if isinstance(field, tuple): field = field[1]
        if field_name is None:
            field_name = r'$\rm{'+field+r'}$'
            field_name = r'$\rm{'+field.replace('_','\/').title()+r'}$'
        elif field_name.find('$') == -1:
            field_name = field_name.replace(' ','\/')
            field_name = r'$\rm{'+field_name+r'}$'
        if field_unit is None or field_unit == '':
            label = field_name
        else:
            label = field_name+r'$\/\/('+field_unit+r')$'
        return label
        
    def _get_field_log(self, field_z, profile):
        pf = profile.data_source.pf
        zf, = profile.data_source._determine_fields([field_z])
        zfi = pf._get_field_info(*zf)
        if self.x_log is None:
            x_log = profile.x_log
        else:
            x_log = self.x_log
        if self.y_log is None:
            y_log = profile.y_log
        else:
            y_log = self.y_log
        if field_z in self.z_log:
            z_log = self.z_log[field_z]
        else:
            z_log = zfi.take_log
        scales = {True: 'log', False: 'linear'}
        return scales[x_log], scales[y_log], scales[z_log]

    def _setup_plots(self):
        for f, data in self.profile.items():
            fig = None
            axes = None
            cax = None
            draw_colorbar = True
            draw_axes = True
            if f in self.plots:
                draw_colorbar = self.plots[f]._draw_colorbar
                draw_axes = self.plots[f]._draw_axes
                if self.plots[f].figure is not None:
                    fig = self.plots[f].figure
                    axes = self.plots[f].axes
                    cax = self.plots[f].cax

            x_scale, y_scale, z_scale = self._get_field_log(f, self.profile)
            x_title, y_title, z_title = self._get_field_title(f, self.profile)

            if z_scale == 'log':
                zmin = data[data > 0.0].min()
                self._field_transform[f] = log_transform
            else:
                zmin = data.min()
                self._field_transform[f] = linear_transform
            zlim = [zmin, data.max()]

            fp = self._font_properties
            f = self.profile.data_source._determine_fields(f)[0]

            self.plots[f] = PhasePlotMPL(self.profile.x, self.profile.y, data,
                                         x_scale, y_scale, z_scale,
                                         self._colormaps[f], np.array(zlim),
                                         self.figure_size, fp.get_size(),
                                         fig, axes, cax)

            self.plots[f]._toggle_axes(draw_axes)
            self.plots[f]._toggle_colorbar(draw_colorbar)

            self.plots[f].axes.xaxis.set_label_text(x_title, fontproperties=fp)
            self.plots[f].axes.yaxis.set_label_text(y_title, fontproperties=fp)
            self.plots[f].cax.yaxis.set_label_text(z_title, fontproperties=fp)

            if f in self.plot_title:
                self.plots[f].axes.set_title(self.plot_title[f])

            ax = self.plots[f].axes
            cbax = self.plots[f].cb.ax
            labels = ((ax.xaxis.get_ticklabels() + ax.yaxis.get_ticklabels() +
                       cbax.yaxis.get_ticklabels()) +
                      [ax.xaxis.label, ax.yaxis.label, cbax.yaxis.label])
            for label in labels:
                label.set_fontproperties(fp)
                if self._font_color is not None:
                    label.set_color(self._font_color)
        self._plot_valid = True

        self._plot_valid = True

    def save(self, name=None, mpl_kwargs=None):
        r"""
        Saves a 2d profile plot.

        Parameters
        ----------
        name : str
            The output file keyword.
        mpl_kwargs : dict
           A dict of keyword arguments to be passed to matplotlib.

        >>> plot.save(mpl_kwargs={'bbox_inches':'tight'})
        
        """

        if not self._plot_valid: self._setup_plots()
        if mpl_kwargs is None: mpl_kwargs = {}
        xfn = self.profile.x_field
        yfn = self.profile.y_field
        if isinstance(xfn, types.TupleType):
            xfn = xfn[1]
        if isinstance(yfn, types.TupleType):
            yfn = yfn[1]
        for f in self.profile.field_data:
            _f = f
            if isinstance(f, types.TupleType): _f = _f[1]
            middle = "2d-Profile_%s_%s_%s" % (xfn, yfn, _f)
            if name is None:
                prefix = self.profile.pf
                name = "%s.png" % prefix
            suffix = get_image_suffix(name)
            prefix = name[:name.rfind(suffix)]
            fn = "%s_%s%s" % (prefix, middle, suffix)
            if not suffix:
                suffix = ".png"
            self.plots[f].save(fn, mpl_kwargs)

    @invalidate_plot
    def set_title(self, field, title):
        """Set a title for the plot.

        Parameters
        ----------
        field : str
            The z field of the plot to add the title.
        title : str
            The title to add.

        Examples
        --------

        >>> plot.set_title("cell_mass", "This is a phase plot")
        
        """

        self.plot_title[field] = title

    @invalidate_plot
    def reset_plot(self):
        self.plots = {}
        return self

    @invalidate_plot
    def set_log(self, field, log):
        """set a field to log or linear.

        Parameters
        ----------
        field : string
            the field to set a transform
        log : boolean
            Log on/off.
        """
        if field == "all":
            self.x_log = log
            self.y_log = log
            for field in self.profile.field_data:
                self.z_log[field] = log
        else:
            if field == self.profile.x_field[1]:
                self.x_log = log
            elif field == self.profile.y_field[1]:
                self.y_log = log
            elif field in self.profile.field_map:
                self.z_log[self.profile.field_map[field]] = log
            else:
                raise KeyError("Field %s not in phase plot!" % (field))
        return self

    @invalidate_plot
    def set_unit(self, field, unit):
        """Sets a new unit for the requested field

        parameters
        ----------
        field : string
           The name of the field that is to be changed.

        new_unit : string or Unit object
           The name of the new unit.
        """
        fields = [fd[1] for fd in self.profile.field_data]
        if field == self.profile.x_field[1]:
            self.profile.set_x_unit(unit)
        elif field == self.profile.y_field[1]:
            self.profile.set_y_unit(unit)
        elif field in fields:
            self.profile.set_field_unit(field, unit)
        else:
            raise KeyError("Field %s not in phase plot!" % (field))
        return self

    def run_callbacks(self, *args):
        raise NotImplementedError
    def setup_callbacks(self, *args):
        raise NotImplementedError


class PhasePlotMPL(ImagePlotMPL):
    def __init__(self, x_data, y_data, data,
                 x_scale, y_scale, z_scale, cmap,
                 zlim, figure_size, fontsize, figure, axes, cax):
        self._initfinished = False
        self._draw_colorbar = True
        self._draw_axes = True
        self._figure_size = figure_size

        # Compute layout
        fontscale = float(fontsize) / 18.0
        if fontscale < 1.0:
            fontscale = np.sqrt(fontscale)

        self._cb_size = 0.0375*figure_size
        self._ax_text_size = [1.1*fontscale, 0.9*fontscale]
        self._top_buff_size = 0.30*fontscale
        self._aspect = 1.0

        size, axrect, caxrect = self._get_best_layout()

        super(PhasePlotMPL, self).__init__(size, axrect, caxrect, zlim,
                                           figure, axes, cax)

        self._init_image(x_data, y_data, data, x_scale, y_scale, z_scale,
                         zlim, cmap)

        self._initfinished = True

    def _init_image(self, x_data, y_data, image_data,
                    x_scale, y_scale, z_scale, zlim, cmap):
        """Store output of imshow in image variable"""
        if (z_scale == 'log'):
            norm = matplotlib.colors.LogNorm(zlim[0], zlim[1])
        elif (z_scale == 'linear'):
            norm = matplotlib.colors.Normalize(zlim[0], zlim[1])
        self.image = None
        self.cb = None
        self.image = self.axes.pcolormesh(np.array(x_data), 
                                          np.array(y_data), 
                                          np.array(image_data.T),
                                          norm=norm, 
                                          cmap=cmap)
        self.axes.set_xscale(x_scale)
        self.axes.set_yscale(y_scale)
        self.cb = self.figure.colorbar(self.image, self.cax)
        if z_scale == 'linear':
            self.cb.formatter.set_scientific(True)
            self.cb.formatter.set_powerlimits((-2,3))
            self.cb.update_ticks()<|MERGE_RESOLUTION|>--- conflicted
+++ resolved
@@ -26,11 +26,6 @@
 import __builtin__
 
 
-<<<<<<< HEAD
-=======
-from ._mpl_imports import FigureCanvasAgg
-from .plot_window import WindowPlotMPL
->>>>>>> 73d1b43c
 from .base_plot_types import ImagePlotMPL
 from .plot_container import \
     ImagePlotContainer, \
@@ -39,14 +34,6 @@
      create_profile
 from yt.utilities.exceptions import \
      YTNotInsideNotebook
-<<<<<<< HEAD
-=======
-from yt.utilities.lib import \
-    write_png_to_string
-from yt.data_objects.profiles import \
-    BinnedProfile1D, \
-    BinnedProfile2D
->>>>>>> 73d1b43c
 from yt.utilities.logger import ytLogger as mylog
 import _mpl_imports as mpl
 from yt.funcs import \
