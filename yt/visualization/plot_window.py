--- conflicted
+++ resolved
@@ -7,7 +7,7 @@
 Affiliation: UCSC Astronomy
 Homepage: http://yt-project.org/
 License:
-  Copyright (C) 2010-2011 J. S. Oishi.  All Rights Reserved.
+  Copyright (C) 2010-2013 J. S. Oishi., Nathan Goldbaum  All Rights Reserved.
 
   This file is part of yt.
 
@@ -52,25 +52,17 @@
 from yt.utilities.delaunay.triangulate import Triangulation as triang
 from yt.funcs import \
     mylog, defaultdict, iterable, ensure_list, \
-    ensure_tuple, fix_axis, get_image_suffix
+    fix_axis, get_image_suffix
 from yt.utilities.lib import write_png_to_string
 from yt.utilities.definitions import \
-<<<<<<< HEAD
-    x_dict, x_names, \
-    y_dict, y_names, \
-    axis_names, \
-    axis_labels, \
-=======
     x_dict, y_dict, \
     axis_names, axis_labels, \
->>>>>>> 2d1b993d
     formatted_length_unit_names
 from yt.utilities.math_utils import \
     ortho_find
 from yt.utilities.exceptions import \
      YTUnitNotRecognized, YTInvalidWidthError, YTCannotParseUnitDisplayName, \
      YTNotInsideNotebook
-
 from yt.data_objects.time_series import \
     TimeSeriesData
 
@@ -856,6 +848,10 @@
         return xc, yc
 
     def _setup_plots(self):
+        if self._current_field is not None:
+            fields = [self._current_field]
+        else:
+            fields = self._frb.keys()
         self._colorbar_valid = True
         for f in self.data_source._determine_fields(self.plot_fields):
             axis_index = self.data_source.axis
