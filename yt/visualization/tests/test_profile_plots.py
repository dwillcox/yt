--- conflicted
+++ resolved
@@ -111,15 +111,12 @@
         assert_array_almost_equal(xlim, (0.3, 0.8))
         assert_array_almost_equal(ylim, (0.4, 0.6))
         phases.append(pp)
-<<<<<<< HEAD
-=======
 
         p1 = create_profile(test_ds.all_data(), 'density', 'temperature')
         p2 = create_profile(test_ds.all_data(), 'density', 'velocity_x')
         profiles.append(ProfilePlot.from_profiles(
             [p1, p2], labels=['temperature', 'velocity']))
 
->>>>>>> 0b78f46f
         cls.profiles = profiles
         cls.phases = phases
         cls.ds = test_ds
