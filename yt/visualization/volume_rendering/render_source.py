--- conflicted
+++ resolved
@@ -101,14 +101,10 @@
     >>> ds = yt.load('IsolatedGalaxy/galaxy0030/galaxy0030')
     >>> sc = Scene()
     >>> source = VolumeSource(ds.all_data(), 'density')
-<<<<<<< HEAD
     >>> sc.add_source(source)
     >>> cam = Camera(ds)
     >>> sc.camera = cam
     >>> im = sc.render()
-
-=======
->>>>>>> 9a553079
     """
 
     _image = None
