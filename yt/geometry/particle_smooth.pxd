"""
Particle Deposition onto Octs




"""

#-----------------------------------------------------------------------------
# Copyright (c) 2013, yt Development Team.
#
# Distributed under the terms of the Modified BSD License.
#
# The full license is in the file COPYING.txt, distributed with this software.
#-----------------------------------------------------------------------------

cimport numpy as np
import numpy as np
from libc.stdlib cimport malloc, free, qsort
cimport cython
from libc.math cimport sqrt

from fp_utils cimport *
from oct_container cimport Oct, OctAllocationContainer, OctreeContainer
from .particle_deposit cimport sph_kernel, gind

IF UNAME_SYSNAME == "Windows":
    cdef extern from "malloc.h":
        void *alloca(int)
ELSE:
    cdef extern from "alloca.h":
        void *alloca(int)

cdef struct NeighborList
cdef struct NeighborList:
    np.int64_t pn       # Particle number
    np.float64_t r2     # radius**2

cdef inline np.float64_t r2dist(np.float64_t ppos[3],
                                np.float64_t cpos[3],
                                np.float64_t DW[3],
                                bint periodicity[3]):
    cdef int i
    cdef np.float64_t r2, DR
    r2 = 0.0
    for i in range(3):
        DR = (ppos[i] - cpos[i])
<<<<<<< HEAD
        if not periodicity[i]:
=======
        if periodicity[i] == 0:
>>>>>>> a1726c54
            pass
        elif (DR > DW[i]/2.0):
            DR -= DW[i]
        elif (DR < -DW[i]/2.0):
            DR += DW[i]
        r2 += DR * DR
    return r2

cdef class ParticleSmoothOperation:
    # We assume each will allocate and define their own temporary storage
    cdef public object nvals
    cdef np.float64_t DW[3]
    cdef int nfields
    cdef int maxn
    cdef int curn
    cdef bint periodicity[3]
    cdef np.int64_t *doffs
    cdef np.int64_t *pinds
    cdef np.int64_t *pcounts
    cdef np.float64_t *ppos
    # Note that we are preallocating here, so this is *not* threadsafe.
    cdef NeighborList *neighbors
    cdef void neighbor_process(self, int dim[3], np.float64_t left_edge[3],
                               np.float64_t dds[3], np.float64_t *ppos,
                               np.float64_t **fields, np.int64_t nneighbors,
                               np.int64_t *nind, np.int64_t *doffs,
                               np.int64_t *pinds, np.int64_t *pcounts,
                               np.int64_t offset, np.float64_t **index_fields)
    cdef void neighbor_eval(self, np.int64_t pn, np.float64_t ppos[3],
                            np.float64_t cpos[3])
    cdef void neighbor_reset(self)
    cdef void neighbor_find(self,
                            np.int64_t nneighbors,
                            np.int64_t *nind,
                            np.int64_t *doffs,
                            np.int64_t *pcounts,
                            np.int64_t *pinds,
                            np.float64_t *ppos,
                            np.float64_t cpos[3])
    cdef void process(self, np.int64_t offset, int i, int j, int k,
                      int dim[3], np.float64_t cpos[3], np.float64_t **fields,
                      np.float64_t **index_fields)<|MERGE_RESOLUTION|>--- conflicted
+++ resolved
@@ -45,11 +45,7 @@
     r2 = 0.0
     for i in range(3):
         DR = (ppos[i] - cpos[i])
-<<<<<<< HEAD
         if not periodicity[i]:
-=======
-        if periodicity[i] == 0:
->>>>>>> a1726c54
             pass
         elif (DR > DW[i]/2.0):
             DR -= DW[i]
