--- conflicted
+++ resolved
@@ -56,23 +56,21 @@
                                np.float64_t **fields, 
                                np.int64_t *doffs, np.int64_t **nind, 
                                np.int64_t *pinds, np.int64_t *pcounts,
-<<<<<<< HEAD
-                               np.int64_t offset, np.float64_t **index_fields)
-    cdef void neighbor_process_particle(self, np.float64_t cpos[3],
-                               np.float64_t *ppos,
-                               np.float64_t **fields, np.int64_t nneighbors,
-                               np.int64_t *nind, np.int64_t *doffs,
-                               np.int64_t *pinds, np.int64_t *pcounts,
-                               np.int64_t offset,
-                               np.float64_t **index_fields)
-=======
                                np.int64_t offset, np.float64_t **index_fields,
                                OctreeContainer octree, np.int64_t domain_id,
                                int *nsize)
     cdef int neighbor_search(self, np.float64_t pos[3], OctreeContainer octree,
                              np.int64_t **nind, int *nsize, 
                              np.int64_t nneighbors, np.int64_t domain_id, Oct **oct = ?)
->>>>>>> fde20176
+    cdef void neighbor_process_particle(self, np.float64_t cpos[3],
+                               np.float64_t *ppos,
+                               np.float64_t **fields, 
+                               np.int64_t *doffs, np.int64_t **nind, 
+                               np.int64_t *pinds, np.int64_t *pcounts,
+                               np.int64_t offset,
+                               np.float64_t **index_fields,
+                               OctreeContainer octree, np.int64_t domain_id,
+                               int *nsize)
     cdef void neighbor_eval(self, np.int64_t pn, np.float64_t ppos[3],
                             np.float64_t cpos[3])
     cdef void neighbor_reset(self)
