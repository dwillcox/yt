"""
Unstructured mesh base container.



"""

#-----------------------------------------------------------------------------
# Copyright (c) 2013, yt Development Team.
#
# Distributed under the terms of the Modified BSD License.
#
# The full license is in the file COPYING.txt, distributed with this software.
#-----------------------------------------------------------------------------

import weakref
import numpy as np

from yt.funcs import mylog
from yt.utilities.exceptions import \
    YTParticleDepositionNotImplemented
from yt.utilities.lib.mesh_utilities import \
    fill_fcoords, fill_fwidths

from yt.data_objects.data_containers import \
    YTFieldData, \
    YTSelectionContainer
import yt.geometry.particle_deposit as particle_deposit

class UnstructuredMesh(YTSelectionContainer):
    # This is a base class, not meant to be used directly.
    _spatial = False
    _connectivity_length = -1
    _type_name = 'unstructured_mesh'
    _skip_add = True
    _index_offset = 0
    _con_args = ('mesh_id', 'filename', 'connectivity_indices',
                 'connectivity_coords')

    def __init__(self, mesh_id, filename, connectivity_indices,
                 connectivity_coords, index):
        self.field_data = YTFieldData()
        self.filename = filename
        self.field_parameters = {}
        self.mesh_id = mesh_id
        # This is where we set up the connectivity information
        self.connectivity_indices = connectivity_indices
        if connectivity_indices.shape[1] != self._connectivity_length:
            if self._connectivity_length == -1:
                self._connectivity_length = connectivity_indices.shape[1]
            else:
                raise RuntimeError
        self.connectivity_coords = connectivity_coords
        self.ds = index.dataset
        self._index = index
        self._last_mask = None
        self._last_count = -1
        self._last_selector_id = None
        self._current_particle_type = 'all'
        self._current_fluid_type = self.ds.default_fluid_type

    def _check_consistency(self):
        if self.connectivity_indices.shape[1] != self._connectivity_length:
            raise RuntimeError

        for gi in range(self.connectivity_indices.shape[0]):
            ind = self.connectivity_indices[gi, :] - self._index_offset
            coords = self.connectivity_coords[ind, :]
            for i in range(3):
                assert(np.unique(coords[:,i]).size == 2)
        mylog.debug("Connectivity is consistent.")

    def __repr__(self):
        return "UnstructuredMesh_%04i" % (self.mesh_id)

    def get_global_startindex(self):
        """
        Return the integer starting index for each dimension at the current
        level.

        """
        raise NotImplementedError

    def convert(self, datatype):
        """
        This will attempt to convert a given unit to cgs from code units. It
        either returns the multiplicative factor or throws a KeyError.

        """
        return self.ds[datatype]

    @property
    def shape(self):
        raise NotImplementedError

    def _generate_container_field(self, field):
        raise NotImplementedError

    def select_fcoords(self, dobj = None):
        # This computes centroids!
        mask = self._get_selector_mask(dobj.selector)
        if mask is None: return np.empty((0,3), dtype='float64')
        centers = fill_fcoords(self.connectivity_coords,
                               self.connectivity_indices,
                               self._index_offset)
        return centers[mask, :]

    def select_fwidth(self, dobj):
        raise NotImplementedError

    def select_icoords(self, dobj):
        raise NotImplementedError

    def select_ires(self, dobj):
        raise NotImplementedError

    def select_tcoords(self, dobj):
        raise NotImplementedError

    def deposit(self, positions, fields = None, method = None):
        raise NotImplementedError
        # Here we perform our particle deposition.
        cls = getattr(particle_deposit, "deposit_%s" % method, None)
        if cls is None:
            raise YTParticleDepositionNotImplemented(method)
        op = cls(self.ActiveDimensions.prod()) # We allocate number of zones, not number of octs
        op.initialize()
        op.process_grid(self, positions, fields)
        vals = op.finalize()
        if vals is None: return
        return vals.reshape(self.ActiveDimensions, order="C")

    def select_blocks(self, selector):
        mask = self._get_selector_mask(selector)
        yield self, mask

    def select(self, selector, source, dest, offset):
        mask = self._get_selector_mask(selector)
        count = self.count(selector)
        if count == 0: return 0
        dest[offset:offset+count] = source[mask,...]
        return count

    def count(self, selector):
        mask = self._get_selector_mask(selector)
        if mask is None: return 0
        return self._last_count

    def count_particles(self, selector, x, y, z):
        # We don't cache the selector results
        count = selector.count_points(x,y,z, 0.0)
        return count

    def select_particles(self, selector, x, y, z):
        mask = selector.select_points(x,y,z, 0.0)
        return mask

    def _get_selector_mask(self, selector):
        if hash(selector) == self._last_selector_id:
            mask = self._last_mask
        else:
            self._last_mask = mask = selector.fill_mesh_cell_mask(self)
            self._last_selector_id = hash(selector)
            if mask is None:
                self._last_count = 0
            else:
                self._last_count = mask.sum()
        return mask

    def select_fcoords_vertex(self, dobj = None):
        mask = self._get_selector_mask(dobj.selector)
<<<<<<< HEAD
        if mask is None: 
            return np.empty((0, self._connectivity_length, 3), dtype='float64')
        vertices = self.connectivity_coords[self.connectivity_indices - 1]
        return vertices[mask, :, :]


=======
        if mask is None: return np.empty((0,self._connectivity_length,3), dtype='float64')
        vertices = self.connectivity_coords[
                self.connectivity_indices - 1]
        return vertices[mask, :, :]

>>>>>>> 4126a3a2
class SemiStructuredMesh(UnstructuredMesh):
    _connectivity_length = 8
    _type_name = 'semi_structured_mesh'
    _container_fields = ("dx", "dy", "dz")

    def __repr__(self):
        return "SemiStructuredMesh_%04i" % (self.mesh_id)

    def _generate_container_field(self, field):
        if self._current_chunk is None:
            self.index._identify_base_chunk(self)
        if field == "dx":
            return self._current_chunk.fwidth[:,0]
        elif field == "dy":
            return self._current_chunk.fwidth[:,1]
        elif field == "dz":
            return self._current_chunk.fwidth[:,2]

    def select_fwidth(self, dobj):
        mask = self._get_selector_mask(dobj.selector)
        if mask is None: return np.empty((0,3), dtype='float64')
        widths = fill_fwidths(self.connectivity_coords,
                              self.connectivity_indices,
                              self._index_offset)
        return widths[mask, :]

    def select_ires(self, dobj):
        ind = np.zeros(self.connectivity_indices.shape[0])
        mask = self._get_selector_mask(dobj.selector)
        if mask is None: return np.empty(0, dtype='int32')
        return ind[mask]

    def select_tcoords(self, dobj):
        mask = self._get_selector_mask(dobj.selector)
        if mask is None: return np.empty(0, dtype='float64')
        dt, t = dobj.selector.get_dt_mesh(self, mask.sum(), self._index_offset)
        return dt, t
<|MERGE_RESOLUTION|>--- conflicted
+++ resolved
@@ -169,20 +169,12 @@
 
     def select_fcoords_vertex(self, dobj = None):
         mask = self._get_selector_mask(dobj.selector)
-<<<<<<< HEAD
-        if mask is None: 
-            return np.empty((0, self._connectivity_length, 3), dtype='float64')
-        vertices = self.connectivity_coords[self.connectivity_indices - 1]
-        return vertices[mask, :, :]
-
-
-=======
         if mask is None: return np.empty((0,self._connectivity_length,3), dtype='float64')
         vertices = self.connectivity_coords[
                 self.connectivity_indices - 1]
         return vertices[mask, :, :]
 
->>>>>>> 4126a3a2
+
 class SemiStructuredMesh(UnstructuredMesh):
     _connectivity_length = 8
     _type_name = 'semi_structured_mesh'
