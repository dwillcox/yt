--- conflicted
+++ resolved
@@ -323,12 +323,6 @@
                     "Perhaps you meant to do something like this instead: \n"
                     "ds.arr(%s, \"%s\")" % (input_array, input_units)
                     )
-<<<<<<< HEAD
-        if _astropy._units is not None:
-            if isinstance(input_array, _astropy.units.quantity.Quantity):
-                return cls.from_astropy(input_array)
-=======
->>>>>>> d5917456
         if isinstance(input_array, YTArray):
             if input_units is None:
                 if registry is None:
