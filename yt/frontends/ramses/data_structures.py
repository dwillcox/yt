--- conflicted
+++ resolved
@@ -18,12 +18,8 @@
 import numpy as np
 import stat
 import weakref
-<<<<<<< HEAD
 from yt.extern.six.moves import cStringIO
 
-=======
-import cStringIO
->>>>>>> 85150dac
 from yt.funcs import *
 from yt.geometry.oct_geometry_handler import \
     OctreeIndex
