"""
Data structures for Enzo

Author: Matthew Turk <matthewturk@gmail.com>
Affiliation: KIPAC/SLAC/Stanford
Homepage: http://yt-project.org/
License:
  Copyright (C) 2007-2011 Matthew Turk.  All Rights Reserved.

  This file is part of yt.

  yt is free software; you can redistribute it and/or modify
  it under the terms of the GNU General Public License as published by
  the Free Software Foundation; either version 3 of the License, or
  (at your option) any later version.

  This program is distributed in the hope that it will be useful,
  but WITHOUT ANY WARRANTY; without even the implied warranty of
  MERCHANTABILITY or FITNESS FOR A PARTICULAR PURPOSE.  See the
  GNU General Public License for more details.

  You should have received a copy of the GNU General Public License
  along with this program.  If not, see <http://www.gnu.org/licenses/>.
"""

import h5py
import weakref
import numpy as np
import os
import stat
import string
import re
try:
    from pyhdf_np import SD
except ImportError:
    pass

from itertools import izip

from yt.funcs import *
from yt.config import ytcfg
from yt.data_objects.grid_patch import \
    AMRGridPatch
from yt.geometry.grid_geometry_handler import \
    GridGeometryHandler
from yt.data_objects.static_output import \
    StaticOutput
from yt.data_objects.field_info_container import \
    FieldInfoContainer, NullFunc
from yt.utilities.definitions import \
    mpc_conversion, sec_conversion
from yt.utilities import hdf5_light_reader
from yt.utilities.logger import ytLogger as mylog

from .definitions import parameterDict
from .fields import \
    EnzoFieldInfo, Enzo2DFieldInfo, Enzo1DFieldInfo, \
    add_enzo_field, add_enzo_2d_field, add_enzo_1d_field, \
    KnownEnzoFields

from yt.utilities.parallel_tools.parallel_analysis_interface import \
    parallel_blocking_call

class EnzoGrid(AMRGridPatch):
    """
    Class representing a single Enzo Grid instance.
    """

    __slots__ = ["NumberOfActiveParticles"]
    def __init__(self, id, hierarchy):
        """
        Returns an instance of EnzoGrid with *id*, associated with
        *filename* and *hierarchy*.
        """
        #All of the field parameters will be passed to us as needed.
        AMRGridPatch.__init__(self, id, filename = None, hierarchy = hierarchy)
        self._children_ids = []
        self._parent_id = -1
        self.Level = -1

    def _guess_properties_from_parent(self):
        """
        We know that our grid boundary occurs on the cell boundary of our
        parent.  This can be a very expensive process, but it is necessary
        in some hierarchys, where yt is unable to generate a completely
        space-filling tiling of grids, possibly due to the finite accuracy in a
        standard Enzo hierarchy file.
        """
        rf = self.pf.refine_by
        my_ind = self.id - self._id_offset
        le = self.LeftEdge
        self.dds = self.Parent.dds/rf
        ParentLeftIndex = np.rint((self.LeftEdge-self.Parent.LeftEdge)/self.Parent.dds)
        self.start_index = rf*(ParentLeftIndex + self.Parent.get_global_startindex()).astype('int64')
        self.LeftEdge = self.Parent.LeftEdge + self.Parent.dds * ParentLeftIndex
        self.RightEdge = self.LeftEdge + self.ActiveDimensions*self.dds
        self.hierarchy.grid_left_edge[my_ind,:] = self.LeftEdge
        self.hierarchy.grid_right_edge[my_ind,:] = self.RightEdge
        self._child_mask = None
        self._child_index_mask = None
        self._child_indices = None
        self._setup_dx()

    def set_filename(self, filename):
        """
        Intelligently set the filename.
        """
        if self.hierarchy._strip_path:
            self.filename = os.path.join(self.hierarchy.directory,
                                         os.path.basename(filename))
        elif filename[0] == os.path.sep:
            self.filename = filename
        else:
            self.filename = os.path.join(self.hierarchy.directory, filename)
        return

    def __repr__(self):
        return "EnzoGrid_%04i" % (self.id)

    @property
    def Parent(self):
        if self._parent_id == -1: return None
        return self.hierarchy.grids[self._parent_id - self._id_offset]

    @property
    def Children(self):
        return [self.hierarchy.grids[cid - self._id_offset]
                for cid in self._children_ids]

class EnzoGridInMemory(EnzoGrid):
    __slots__ = ['proc_num']
    def set_filename(self, filename):
        pass

class EnzoGridGZ(EnzoGrid):

    __slots__ = ()

    def retrieve_ghost_zones(self, n_zones, fields, all_levels=False,
                             smoothed=False):
        # We ignore smoothed in this case.
        if n_zones > 3:
            return EnzoGrid.retrieve_ghost_zones(
                self, n_zones, fields, all_levels, smoothed)
        # ----- Below is mostly the original code, except we remove the field
        # ----- access section
        # We will attempt this by creating a datacube that is exactly bigger
        # than the grid by nZones*dx in each direction
        nl = self.get_global_startindex() - n_zones
        nr = nl + self.ActiveDimensions + 2*n_zones
        new_left_edge = nl * self.dds + self.pf.domain_left_edge
        new_right_edge = nr * self.dds + self.pf.domain_left_edge
        # Something different needs to be done for the root grid, though
        level = self.Level
        args = (level, new_left_edge, new_right_edge)
        kwargs = {'dims': self.ActiveDimensions + 2*n_zones,
                  'num_ghost_zones':n_zones,
                  'use_pbar':False}
        # This should update the arguments to set the field parameters to be
        # those of this grid.
        kwargs.update(self.field_parameters)
        if smoothed:
            #cube = self.hierarchy.smoothed_covering_grid(
            #    level, new_left_edge, new_right_edge, **kwargs)
            cube = self.hierarchy.smoothed_covering_grid(
                level, new_left_edge, **kwargs)
        else:
            cube = self.hierarchy.covering_grid(
                level, new_left_edge, **kwargs)
        # ----- This is EnzoGrid.get_data, duplicated here mostly for
        # ----  efficiency's sake.
        sl = [slice(3 - n_zones, -(3 - n_zones)) for i in range(3)]
        if fields is None: return cube
        for field in ensure_list(fields):
            if field in self.hierarchy.field_list:
                conv_factor = 1.0
                if self.pf.field_info.has_key(field):
                    conv_factor = self.pf.field_info[field]._convert_function(self)
                if self.pf.field_info[field].particle_type: continue
                temp = self.hierarchy.io._read_raw_data_set(self, field)
                temp = temp.swapaxes(0, 2)
                cube.field_data[field] = np.multiply(temp, conv_factor, temp)[sl]
        return cube

class EnzoHierarchy(GridGeometryHandler):

    _strip_path = False
    grid = EnzoGrid

    def __init__(self, pf, data_style):
        
        self.data_style = data_style
        if pf.file_style != None:
            self._bn = pf.file_style
        else:
            self._bn = "%s.cpu%%04i"
        self.hierarchy_filename = os.path.abspath(
            "%s.hierarchy" % (pf.parameter_filename))
        harray_fn = self.hierarchy_filename[:-9] + "harrays"
        if ytcfg.getboolean("yt","serialize") and os.path.exists(harray_fn):
            try:
                harray_fp = h5py.File(harray_fn)
                self.num_grids = harray_fp["/Level"].len()
                harray_fp.close()
            except IOError:
                pass
        elif os.path.getsize(self.hierarchy_filename) == 0:
            raise IOError(-1,"File empty", self.hierarchy_filename)
        self.directory = os.path.dirname(self.hierarchy_filename)

        # For some reason, r8 seems to want Float64
        if pf.has_key("CompilerPrecision") \
            and pf["CompilerPrecision"] == "r4":
            self.float_type = 'float32'
        else:
            self.float_type = 'float64'

        GridGeometryHandler.__init__(self, pf, data_style)
        # sync it back
        self.parameter_file.data_style = self.data_style

    def _setup_classes(self):
        dd = self._get_data_reader_dict()
        GridGeometryHandler._setup_classes(self, dd)
        self.object_types.sort()

    def _count_grids(self):
        test_grid = test_grid_id = None
        self.num_stars = 0
        for line in rlines(open(self.hierarchy_filename, "rb")):
            if line.startswith("BaryonFileName") or \
               line.startswith("ParticleFileName") or \
               line.startswith("FileName "):
                test_grid = line.split("=")[-1].strip().rstrip()
            if line.startswith("NumberOfStarParticles"):
                self.num_stars = int(line.split("=")[-1])
            if line.startswith("Grid "):
                self.num_grids = test_grid_id = int(line.split("=")[-1])
                break
        self._guess_data_style(self.pf.dimensionality, test_grid, test_grid_id)

    def _guess_data_style(self, rank, test_grid, test_grid_id):
        if test_grid[0] != os.path.sep:
            test_grid = os.path.join(self.directory, test_grid)
        if not os.path.exists(test_grid):
            test_grid = os.path.join(self.directory,
                                    os.path.basename(test_grid))
            mylog.debug("Your data uses the annoying hardcoded path.")
            self._strip_path = True
        if self.data_style is not None: return
        try:
            a = SD.SD(test_grid)
            self.data_style = 'enzo_hdf4'
            mylog.debug("Detected HDF4")
        except:
            try:
                list_of_sets = hdf5_light_reader.ReadListOfDatasets(test_grid, "/")
            except:
                print "Could not find dataset.  Defaulting to packed HDF5"
                list_of_sets = []
            if len(list_of_sets) == 0 and rank == 3:
                mylog.debug("Detected packed HDF5")
                if self.parameters.get("WriteGhostZones", 0) == 1:
                    self.data_style= "enzo_packed_3d_gz"
                    self.grid = EnzoGridGZ
                else:
                    self.data_style = 'enzo_packed_3d'
            elif len(list_of_sets) > 0 and rank == 3:
                mylog.debug("Detected unpacked HDF5")
                self.data_style = 'enzo_hdf5'
            elif len(list_of_sets) == 0 and rank == 2:
                mylog.debug("Detect packed 2D")
                self.data_style = 'enzo_packed_2d'
            elif len(list_of_sets) == 0 and rank == 1:
                mylog.debug("Detect packed 1D")
                self.data_style = 'enzo_packed_1d'
            else:
                raise TypeError

    # Sets are sorted, so that won't work!
    def _parse_hierarchy(self):
        def _next_token_line(token, f):
            for line in f:
                if line.startswith(token):
                    return line.split()[2:]
        if os.path.exists(self.hierarchy_filename[:-9] + "harrays"):
            if self._parse_binary_hierarchy(): return
        t1 = time.time()
        pattern = r"Pointer: Grid\[(\d*)\]->NextGrid(Next|This)Level = (\d*)\s+$"
        patt = re.compile(pattern)
        f = open(self.hierarchy_filename, "rb")
        self.grids = [self.grid(1, self)]
        self.grids[0].Level = 0
        si, ei, LE, RE, fn, npart = [], [], [], [], [], []
        all = [si, ei, LE, RE, fn]
        pbar = get_pbar("Parsing Hierarchy", self.num_grids)
        if self.parameter_file.parameters["VersionNumber"] > 2.0:
            active_particles = True
            nap = []
        else:
            active_particles = False
            nap = None
        for grid_id in xrange(self.num_grids):
            pbar.update(grid_id)
            # We will unroll this list
            si.append(_next_token_line("GridStartIndex", f))
            ei.append(_next_token_line("GridEndIndex", f))
            LE.append(_next_token_line("GridLeftEdge", f))
            RE.append(_next_token_line("GridRightEdge", f))
            nb = int(_next_token_line("NumberOfBaryonFields", f)[0])
            fn.append(["-1"])
            if nb > 0: fn[-1] = _next_token_line("BaryonFileName", f)
            npart.append(int(_next_token_line("NumberOfParticles", f)[0]))
<<<<<<< HEAD
            if active_particles:
                ta = int(_next_token_line( "NumberOfActiveParticles", f)[0])
                nap.append(ta)
=======
>>>>>>> 4c30e2af
            if nb == 0 and npart[-1] > 0: fn[-1] = _next_token_line("ParticleFileName", f)
            for line in f:
                if len(line) < 2: break
                if line.startswith("Pointer:"):
                    vv = patt.findall(line)[0]
                    self.__pointer_handler(vv)
        pbar.finish()
<<<<<<< HEAD
        self._fill_arrays(ei, si, LE, RE, npart, nap)
=======
        self._fill_arrays(ei, si, LE, RE, npart)
>>>>>>> 4c30e2af
        temp_grids = np.empty(self.num_grids, dtype='object')
        temp_grids[:] = self.grids
        self.grids = temp_grids
        self.filenames = fn
        self._store_binary_hierarchy()
        t2 = time.time()

<<<<<<< HEAD
    def _initialize_grid_arrays(self):
        super(EnzoHierarchy, self)._initialize_grid_arrays()
        self.grid_active_particle_count = np.zeros((self.num_grids,1), 'int32')

    def _fill_arrays(self, ei, si, LE, RE, npart, nap):
=======
    def _fill_arrays(self, ei, si, LE, RE, npart):
>>>>>>> 4c30e2af
        self.grid_dimensions.flat[:] = ei
        self.grid_dimensions -= np.array(si, self.float_type)
        self.grid_dimensions += 1
        self.grid_left_edge.flat[:] = LE
        self.grid_right_edge.flat[:] = RE
        self.grid_particle_count.flat[:] = npart
<<<<<<< HEAD
        if nap is not None:
            self.grid_active_particle_count.flat[:] = nap
=======
>>>>>>> 4c30e2af

    def __pointer_handler(self, m):
        sgi = int(m[2])-1
        if sgi == -1: return # if it's 0, then we're done with that lineage
        # Okay, so, we have a pointer.  We make a new grid, with an id of the length+1
        # (recall, Enzo grids are 1-indexed)
        self.grids.append(self.grid(len(self.grids)+1, self))
        # We'll just go ahead and make a weakref to cache
        second_grid = self.grids[sgi] # zero-indexed already
        first_grid = self.grids[int(m[0])-1]
        if m[1] == "Next":
            first_grid._children_ids.append(second_grid.id)
            second_grid._parent_id = first_grid.id
            second_grid.Level = first_grid.Level + 1
        elif m[1] == "This":
            if first_grid.Parent is not None:
                first_grid.Parent._children_ids.append(second_grid.id)
                second_grid._parent_id = first_grid._parent_id
            second_grid.Level = first_grid.Level
        self.grid_levels[sgi] = second_grid.Level

    def _parse_binary_hierarchy(self):
        mylog.info("Getting the binary hierarchy")
        if not ytcfg.getboolean("yt","serialize"): return False
        try:
            f = h5py.File(self.hierarchy_filename[:-9] + "harrays")
        except:
            return False
        hash = f["/"].attrs.get("hash", None)
        if hash != self.parameter_file._hash():
            mylog.info("Binary hierarchy does not match: recreating")
            f.close()
            return False
        self.grid_dimensions[:] = f["/ActiveDimensions"][:]
        self.grid_left_edge[:] = f["/LeftEdges"][:]
        self.grid_right_edge[:] = f["/RightEdges"][:]
        self.grid_particle_count[:,0] = f["/NumberOfParticles"][:]
        levels = f["/Level"][:]
        parents = f["/ParentIDs"][:]
        procs = f["/Processor"][:]
        grids = []
        self.filenames = []
        grids = [self.grid(gi+1, self) for gi in xrange(self.num_grids)]
        giter = izip(grids, levels, procs, parents)
        bn = self._bn % (self.pf)
        pmap = [(bn % P,) for P in xrange(procs.max()+1)]
        for grid,L,P,Pid in giter:
            grid.Level = L
            grid._parent_id = Pid
            if Pid > -1:
                grids[Pid-1]._children_ids.append(grid.id)
            self.filenames.append(pmap[P])
        self.grids = np.array(grids, dtype='object')
        f.close()
        mylog.info("Finished with binary hierarchy reading")
        return True

    @parallel_blocking_call
    def _store_binary_hierarchy(self):
        # We don't do any of the logic here, we just check if the data file
        # is open...
        if self._data_file is None: return
        if self._data_mode == 'r': return
        if self.data_style != "enzo_packed_3d": return
        mylog.info("Storing the binary hierarchy")
        try:
            f = h5py.File(self.hierarchy_filename[:-9] + "harrays", "w")
        except IOError:
            return
        f["/"].attrs["hash"] = self.parameter_file._hash()
        f.create_dataset("/LeftEdges", data=self.grid_left_edge)
        f.create_dataset("/RightEdges", data=self.grid_right_edge)
        parents, procs, levels = [], [], []
        for i,g in enumerate(self.grids):
            if g.Parent is not None:
                parents.append(g.Parent.id)
            else:
                parents.append(-1)
            procs.append(int(self.filenames[i][0][-4:]))
            levels.append(g.Level)

        parents = np.array(parents, dtype='int64')
        procs = np.array(procs, dtype='int64')
        levels = np.array(levels, dtype='int64')
        f.create_dataset("/ParentIDs", data=parents)
        f.create_dataset("/Processor", data=procs)
        f.create_dataset("/Level", data=levels)

        f.create_dataset("/ActiveDimensions", data=self.grid_dimensions)
        f.create_dataset("/NumberOfParticles", data=self.grid_particle_count[:,0])

        f.close()

    def _rebuild_top_grids(self, level = 0):
        #for level in xrange(self.max_level+1):
        mylog.info("Rebuilding grids on level %s", level)
        cmask = (self.grid_levels.flat == (level + 1))
        cmsum = cmask.sum()
        mask = np.zeros(self.num_grids, dtype='bool')
        for grid in self.select_grids(level):
            mask[:] = 0
            LE = self.grid_left_edge[grid.id - grid._id_offset]
            RE = self.grid_right_edge[grid.id - grid._id_offset]
            grids, grid_i = self.get_box_grids(LE, RE)
            mask[grid_i] = 1
            grid._children_ids = []
            cgrids = self.grids[ ( mask * cmask).astype('bool') ]
            mylog.info("%s: %s / %s", grid, len(cgrids), cmsum)
            for cgrid in cgrids:
                grid._children_ids.append(cgrid.id)
                cgrid._parent_id = grid.id
        mylog.info("Finished rebuilding")

    def _populate_grid_objects(self):
        reconstruct = ytcfg.getboolean("yt","reconstruct_hierarchy")
        for g,f in izip(self.grids, self.filenames):
            g._prepare_grid()
            g.NumberOfActiveParticles = \
                self.grid_active_particle_count[g.id - g._id_offset,0]
            g._setup_dx()
            g.set_filename(f[0])
            if reconstruct:
                if g.Parent is not None: g._guess_properties_from_parent()
        del self.filenames # No longer needed.
        self.max_level = self.grid_levels.max()

    def _detect_active_particle_fields(self):
        gs = self.grids[self.grid_active_particle_count.flat > 0]
        grids = sorted((g for g in gs), key = lambda a: a.filename)
        handle = last = None
        ap_list = self.parameter_file.parameters["AppendActiveParticleType"]
        _fields = dict((ap, []) for ap in ap_list)
        fields = []
        for g in grids:
            # We inspect every grid, for now, until we have a list of
            # attributes in a defined location.
            if last != g.filename:
                if handle is not None: handle.close()
                handle = h5py.File(g.filename)
            node = handle["/Grid%08i/ActiveParticles/" % g.id]
            for ptype in (str(p) for p in node):
                for field in (str(f) for f in node[ptype]):
                    _fields[ptype].append(field)
                fields += [(ptype, field) for field in _fields.pop(ptype)]
            if len(_fields) == 0: break
        if handle is not None: handle.close()
        return set(fields)

    def _detect_fields(self):
        self.field_list = []
        # Do this only on the root processor to save disk work.
        if self.comm.rank in (0, None):
            field_list = self.get_data("/", "DataFields")
            if field_list is None:
                mylog.info("Gathering a field list (this may take a moment.)")
                field_list = set()
                random_sample = self._generate_random_grids()
                for grid in random_sample:
                    if not hasattr(grid, 'filename'): continue
                    try:
                        gf = self.io._read_field_names(grid)
                    except self.io._read_exception:
                        mylog.debug("Grid %s is a bit funky?", grid.id)
                        continue
                    mylog.debug("Grid %s has: %s", grid.id, gf)
                    field_list = field_list.union(gf)
            if "AppendActiveParticleType" in self.parameter_file.parameters:
                ap_fields = self._detect_active_particle_fields()
                field_list = field_list.union(ap_fields)
        else:
            field_list = None
        field_list = self.comm.mpi_bcast(field_list)
        self.save_data(list(field_list),"/","DataFields",passthrough=True)
        self.field_list = list(field_list)

    def _generate_random_grids(self):
        if self.num_grids > 40:
            starter = np.random.randint(0, 20)
            random_sample = np.mgrid[starter:len(self.grids)-1:20j].astype("int32")
            # We also add in a bit to make sure that some of the grids have
            # particles
            gwp = self.grid_particle_count > 0
            if np.any(gwp) and not np.any(gwp[(random_sample,)]):
                # We just add one grid.  This is not terribly efficient.
                first_grid = np.where(gwp)[0][0]
                random_sample.resize((21,))
                random_sample[-1] = first_grid
                mylog.debug("Added additional grid %s", first_grid)
            mylog.debug("Checking grids: %s", random_sample.tolist())
        else:
            random_sample = np.mgrid[0:max(len(self.grids),1)].astype("int32")
        return self.grids[(random_sample,)]

    def find_particles_by_type(self, ptype, max_num=None, additional_fields=None):
        """
        Returns a structure of arrays with all of the particles'
        positions, velocities, masses, types, IDs, and attributes for
        a particle type **ptype** for a maximum of **max_num**
        particles.  If non-default particle fields are used, provide
        them in **additional_fields**.
        """
        # Not sure whether this routine should be in the general HierarchyType.
        if self.grid_particle_count.sum() == 0:
            mylog.info("Data contains no particles.");
            return None
        if additional_fields is None:
            additional_fields = ['metallicity_fraction', 'creation_time',
                                 'dynamical_time']
        pfields = [f for f in self.field_list if f.startswith('particle_')]
        nattr = self.parameter_file['NumberOfParticleAttributes']
        if nattr > 0:
            pfields += additional_fields[:nattr]
        # Find where the particles reside and count them
        if max_num is None: max_num = 1e100
        total = 0
        pstore = []
        for level in range(self.max_level, -1, -1):
            for grid in self.select_grids(level):
                index = np.where(grid['particle_type'] == ptype)[0]
                total += len(index)
                pstore.append(index)
                if total >= max_num: break
            if total >= max_num: break
        result = None
        if total > 0:
            result = {}
            for p in pfields:
                result[p] = np.zeros(total, 'float64')
            # Now we retrieve data for each field
            ig = count = 0
            for level in range(self.max_level, -1, -1):
                for grid in self.select_grids(level):
                    nidx = len(pstore[ig])
                    if nidx > 0:
                        for p in pfields:
                            result[p][count:count+nidx] = grid[p][pstore[ig]]
                        count += nidx
                    ig += 1
                    if count >= total: break
                if count >= total: break
            # Crop data if retrieved more than max_num
            if count > max_num:
                for p in pfields:
                    result[p] = result[p][0:max_num]
        return result


class EnzoHierarchyInMemory(EnzoHierarchy):

    grid = EnzoGridInMemory
    _enzo = None

    @property
    def enzo(self):
        if self._enzo is None:
            import enzo
            self._enzo = enzo
        return self._enzo

    def __init__(self, pf, data_style = None):
        self.data_style = data_style
        self.float_type = 'float64'
        self.parameter_file = weakref.proxy(pf) # for _obtain_enzo
        self.float_type = self.enzo.hierarchy_information["GridLeftEdge"].dtype
        self.directory = os.getcwd()
        GridGeometryHandler.__init__(self, pf, data_style)

    def _initialize_data_storage(self):
        pass

    def _count_grids(self):
        self.num_grids = self.enzo.hierarchy_information["GridDimensions"].shape[0]

    def _parse_hierarchy(self):
        self._copy_hierarchy_structure()
        mylog.debug("Copying reverse tree")
        reverse_tree = self.enzo.hierarchy_information["GridParentIDs"].ravel().tolist()
        # Initial setup:
        mylog.debug("Reconstructing parent-child relationships")
        grids = []
        # We enumerate, so it's 0-indexed id and 1-indexed pid
        self.filenames = ["-1"] * self.num_grids
        for id,pid in enumerate(reverse_tree):
            grids.append(self.grid(id+1, self))
            grids[-1].Level = self.grid_levels[id, 0]
            if pid > 0:
                grids[-1]._parent_id = pid
                grids[pid-1]._children_ids.append(grids[-1].id)
        self.max_level = self.grid_levels.max()
        mylog.debug("Preparing grids")
        self.grids = np.empty(len(grids), dtype='object')
        for i, grid in enumerate(grids):
            if (i%1e4) == 0: mylog.debug("Prepared % 7i / % 7i grids", i, self.num_grids)
            grid.filename = None
            grid._prepare_grid()
            grid.proc_num = self.grid_procs[i,0]
            self.grids[i] = grid
        mylog.debug("Prepared")

    def _initialize_grid_arrays(self):
        EnzoHierarchy._initialize_grid_arrays(self)
        self.grid_procs = np.zeros((self.num_grids,1),'int32')

    def _copy_hierarchy_structure(self):
        # Dimensions are important!
        self.grid_dimensions[:] = self.enzo.hierarchy_information["GridEndIndices"][:]
        self.grid_dimensions -= self.enzo.hierarchy_information["GridStartIndices"][:]
        self.grid_dimensions += 1
        self.grid_left_edge[:] = self.enzo.hierarchy_information["GridLeftEdge"][:]
        self.grid_right_edge[:] = self.enzo.hierarchy_information["GridRightEdge"][:]
        self.grid_levels[:] = self.enzo.hierarchy_information["GridLevels"][:]
        self.grid_procs = self.enzo.hierarchy_information["GridProcs"].copy()
        self.grid_particle_count[:] = self.enzo.hierarchy_information["GridNumberOfParticles"][:]

    def save_data(self, *args, **kwargs):
        pass

    _cached_field_list = None
    _cached_derived_field_list = None

    def _detect_fields(self):
        if self.__class__._cached_field_list is None:
            EnzoHierarchy._detect_fields(self)
            self.__class__._cached_field_list = self.field_list
        else:
            self.field_list = self.__class__._cached_field_list

    def _setup_derived_fields(self):
        if self.__class__._cached_derived_field_list is None:
            EnzoHierarchy._setup_derived_fields(self)
            self.__class__._cached_derived_field_list = self.derived_field_list
        else:
            self.derived_field_list = self.__class__._cached_derived_field_list

    def _generate_random_grids(self):
        my_rank = self.comm.rank
        my_grids = self.grids[self.grid_procs.ravel() == my_rank]
        if len(my_grids) > 40:
            starter = np.random.randint(0, 20)
            random_sample = np.mgrid[starter:len(my_grids)-1:20j].astype("int32")
            mylog.debug("Checking grids: %s", random_sample.tolist())
        else:
            random_sample = np.mgrid[0:max(len(my_grids)-1,1)].astype("int32")
        return my_grids[(random_sample,)]

class EnzoHierarchy1D(EnzoHierarchy):

    def _fill_arrays(self, ei, si, LE, RE, npart):
        self.grid_dimensions[:,:1] = ei
        self.grid_dimensions[:,:1] -= np.array(si, self.float_type)
        self.grid_dimensions += 1
        self.grid_left_edge[:,:1] = LE
        self.grid_right_edge[:,:1] = RE
        self.grid_particle_count.flat[:] = npart
        self.grid_left_edge[:,1:] = 0.0
        self.grid_right_edge[:,1:] = 1.0
        self.grid_dimensions[:,1:] = 1

class EnzoHierarchy2D(EnzoHierarchy):

    def _fill_arrays(self, ei, si, LE, RE, npart):
        self.grid_dimensions[:,:2] = ei
        self.grid_dimensions[:,:2] -= np.array(si, self.float_type)
        self.grid_dimensions += 1
        self.grid_left_edge[:,:2] = LE
        self.grid_right_edge[:,:2] = RE
        self.grid_particle_count.flat[:] = npart
        self.grid_left_edge[:,2] = 0.0
        self.grid_right_edge[:,2] = 1.0
        self.grid_dimensions[:,2] = 1

class EnzoStaticOutput(StaticOutput):
    """
    Enzo-specific output, set at a fixed time.
    """
    _hierarchy_class = EnzoHierarchy
    _fieldinfo_fallback = EnzoFieldInfo
    _fieldinfo_known = KnownEnzoFields

    def __init__(self, filename, data_style=None,
                 file_style = None,
                 parameter_override = None,
                 conversion_override = None,
                 storage_filename = None):
        """
        This class is a stripped down class that simply reads and parses
        *filename* without looking at the hierarchy.  *data_style* gets passed
        to the hierarchy to pre-determine the style of data-output.  However,
        it is not strictly necessary.  Optionally you may specify a
        *parameter_override* dictionary that will override anything in the
        paarmeter file and a *conversion_override* dictionary that consists
        of {fieldname : conversion_to_cgs} that will override the #DataCGS.
        """
        if filename.endswith(".hierarchy"): filename = filename[:-10]
        if parameter_override is None: parameter_override = {}
        self._parameter_override = parameter_override
        if conversion_override is None: conversion_override = {}
        self._conversion_override = conversion_override
        self.storage_filename = storage_filename

        StaticOutput.__init__(self, filename, data_style, file_style=file_style)
        if "InitialTime" not in self.parameters:
            self.current_time = 0.0

    def _setup_1d(self):
        self._hierarchy_class = EnzoHierarchy1D
        self._fieldinfo_fallback = Enzo1DFieldInfo
        self.domain_left_edge = \
            np.concatenate([[self.domain_left_edge], [0.0, 0.0]])
        self.domain_right_edge = \
            np.concatenate([[self.domain_right_edge], [1.0, 1.0]])

    def _setup_2d(self):
        self._hierarchy_class = EnzoHierarchy2D
        self._fieldinfo_fallback = Enzo2DFieldInfo
        self.domain_left_edge = \
<<<<<<< HEAD
            np.concatenate([self["DomainLeftEdge"], [0.0]])
        self.domain_right_edge = \
            np.concatenate([self["DomainRightEdge"], [1.0]])
=======
            np.concatenate([self.domain_left_edge, [0.0]])
        self.domain_right_edge = \
            np.concatenate([self.domain_right_edge, [1.0]])
>>>>>>> 4c30e2af

    def get_parameter(self,parameter,type=None):
        """
        Gets a parameter not in the parameterDict.
        """
        if self.parameters.has_key(parameter):
            return self.parameters[parameter]

        # Let's read the file
        self.unique_identifier = \
            int(os.stat(self.parameter_filename)[stat.ST_CTIME])
        lines = open(self.parameter_filename).readlines()
        for lineI, line in enumerate(lines):
            if line.find("#") >= 1: # Keep the commented lines
                line=line[:line.find("#")]
            line=line.strip().rstrip()
            if len(line) < 2:
                continue
            try:
                param, vals = map(string.strip,map(string.rstrip,
                                                   line.split("=")))
            except ValueError:
                mylog.error("ValueError: '%s'", line)
            if parameter == param:
                if type is None:
                    t = vals.split()
                else:
                    t = map(type, vals.split())
                if len(t) == 1:
                    self.parameters[param] = t[0]
                else:
                    self.parameters[param] = t
                if param.endswith("Units") and not param.startswith("Temperature"):
                    dataType = param[:-5]
                    self.conversion_factors[dataType] = self.parameters[param]
                return self.parameters[parameter]

        return ""

    def _parse_parameter_file(self):
        """
        Parses the parameter file and establishes the various
        dictionaries.
        """
        # Let's read the file
        self.unique_identifier = \
            int(os.stat(self.parameter_filename)[stat.ST_CTIME])
        lines = open(self.parameter_filename).readlines()
        data_labels = {}
        data_label_factors = {}
        for line in (l.strip() for l in lines):
            if len(line) < 2: continue
            param, vals = (i.strip() for i in line.split("="))
            # First we try to decipher what type of value it is.
            vals = vals.split()
            # Special case approaching.
            if "(do" in vals: vals = vals[:1]
            if len(vals) == 0:
                pcast = str # Assume NULL output
            else:
                v = vals[0]
                # Figure out if it's castable to floating point:
                try:
                    float(v)
                except ValueError:
                    pcast = str
                else:
                    if any("." in v or "e+" in v or "e-" in v for v in vals):
                        pcast = float
                    elif v == "inf":
                        pcast = str
                    else:
                        pcast = int
            # Now we figure out what to do with it.
            if param.endswith("Units") and not param.startswith("Temperature"):
                dataType = param[:-5]
                # This one better be a float.
                self.conversion_factors[dataType] = float(vals[0])
            if param.startswith("#DataCGS") or \
                 param.startswith("#CGSConversionFactor"):
                # Assume of the form: #DataCGSConversionFactor[7] = 2.38599e-26 g/cm^3
                # Which one does it belong to?
                data_id = param[param.find("[")+1:param.find("]")]
                data_label_factors[data_id] = float(vals[0])
            if param.startswith("DataLabel"):
                data_id = param[param.find("[")+1:param.find("]")]
                data_labels[data_id] = vals[0]
            if len(vals) == 0:
                vals = ""
            elif len(vals) == 1:
                vals = pcast(vals[0])
            else:
                vals = np.array([pcast(i) for i in vals if i != "-99999"])
<<<<<<< HEAD
            if param.startswith("Append") and param not in self.parameters:
                self.parameters[param] = []
            if param.startswith("Append"):
                self.parameters[param].append(vals)
            else:
                self.parameters[param] = vals
=======
            self.parameters[param] = vals
>>>>>>> 4c30e2af
        for p, v in self._parameter_override.items():
            self.parameters[p] = v
        for p, v in self._conversion_override.items():
            self.conversion_factors[p] = v
        for k, v in data_label_factors.items():
            self.conversion_factors[data_labels[k]] = v
        self.refine_by = self.parameters["RefineBy"]
        self.dimensionality = self.parameters["TopGridRank"]
        if self.dimensionality > 1:
            self.domain_dimensions = self.parameters["TopGridDimensions"]
            if len(self.domain_dimensions) < 3:
                tmp = self.domain_dimensions.tolist()
                tmp.append(1)
                self.domain_dimensions = np.array(tmp)
            self.domain_left_edge = np.array(self.parameters["DomainLeftEdge"],
                                             "float64").copy()
            self.domain_right_edge = np.array(self.parameters["DomainRightEdge"],
                                             "float64").copy()
        else:
            self.domain_left_edge = np.array(self.parameters["DomainLeftEdge"],
                                             "float64")
            self.domain_right_edge = np.array(self.parameters["DomainRightEdge"],
                                             "float64")
            self.domain_dimensions = np.array([self.parameters["TopGridDimensions"],1,1])

        self.current_time = self.parameters["InitialTime"]
        # To be enabled when we can break old pickles:
        #if "MetaDataSimulationUUID" in self.parameters:
        #    self.unique_identifier = self.parameters["MetaDataSimulationUUID"]
        if "CurrentTimeIdentifier" in self.parameters:
            self.unique_identifier = self.parameters["CurrentTimeIdentifier"]
        if self.parameters["ComovingCoordinates"]:
            self.cosmological_simulation = 1
            self.current_redshift = self.parameters["CosmologyCurrentRedshift"]
            self.omega_lambda = self.parameters["CosmologyOmegaLambdaNow"]
            self.omega_matter = self.parameters["CosmologyOmegaMatterNow"]
            self.hubble_constant = self.parameters["CosmologyHubbleConstantNow"]
        else:
            self.current_redshift = self.omega_lambda = self.omega_matter = \
                self.hubble_constant = self.cosmological_simulation = 0.0
        self.particle_types = ["all"]
        for ptype in self.parameters.get("AppendActiveParticleType", []):
            self.particle_types.append(ptype)

        if self.dimensionality == 1:
            self._setup_1d()
        elif self.dimensionality == 2:
            self._setup_2d()

    def _set_units(self):
        """
        Generates the conversion to various physical _units based on the parameter file
        """
        self.units = {}
        self.time_units = {}
        if len(self.parameters) == 0:
            self._parse_parameter_file()
        if "EOSType" not in self.parameters: self.parameters["EOSType"] = -1
        if self["ComovingCoordinates"]:
            self._setup_comoving_units()
        elif self.has_key("LengthUnit"):
            # 'Why share when we can reinvent incompatibly?'
            self.parameters["LengthUnits"] = self["LengthUnit"]
            self._setup_getunits_units()
        elif self.has_key("LengthUnits"):
            self._setup_getunits_units()
        else:
            self._setup_nounits_units()
        self.time_units['1'] = 1
        self.units['1'] = 1
        self.units['unitary'] = 1.0 / (self.domain_right_edge - self.domain_left_edge).max()
        for unit in sec_conversion.keys():
            self.time_units[unit] = self["Time"] / sec_conversion[unit]

    def _setup_comoving_units(self):
        z = self["CosmologyCurrentRedshift"]
        h = self["CosmologyHubbleConstantNow"]
        boxcm_cal = self["CosmologyComovingBoxSize"]
        boxcm_uncal = boxcm_cal / h
        box_proper = boxcm_uncal/(1+z)
        self.units['aye']  = (1.0 + self["CosmologyInitialRedshift"])/(z + 1.0)
        if not self.has_key("Time"):
            cu = self.cosmology_get_units()
            self.conversion_factors["Time"] = cu['utim']
        for unit in mpc_conversion:
            self.units[unit] = mpc_conversion[unit] * box_proper
            self.units[unit+'h'] = mpc_conversion[unit] * box_proper * h
            self.units[unit+'cm'] = mpc_conversion[unit] * boxcm_uncal
            self.units[unit+'hcm'] = mpc_conversion[unit] * boxcm_cal

    def _setup_getunits_units(self):
        # We are given LengthUnits, which is number of cm per box length
        # So we convert that to box-size in Mpc
        box_proper = 3.24077e-25 * self["LengthUnits"]
        self.units['aye']  = 1.0
        for unit in mpc_conversion.keys():
            self.units[unit] = mpc_conversion[unit] * box_proper
        if not self.has_key("TimeUnits"):
            self.conversion_factors["Time"] = self["LengthUnits"] / self["x-velocity"]

    def _setup_nounits_units(self):
        z = 0
        mylog.warning("Setting 1.0 in code units to be 1.0 cm")
        if not self.has_key("TimeUnits"):
            mylog.warning("No time units.  Setting 1.0 = 1 second.")
            self.conversion_factors["Time"] = 1.0
        for unit in mpc_conversion.keys():
            self.units[unit] = mpc_conversion[unit] / mpc_conversion["cm"]

    def cosmology_get_units(self):
        """
        Return an Enzo-fortran style dictionary of units to feed into custom
        routines.  This is typically only necessary if you are interacting
        with fortran code.
        """
        k = {}
        k["utim"] = 2.52e17/np.sqrt(self.omega_matter)\
                       / self.hubble_constant \
                       / (1+self.parameters["CosmologyInitialRedshift"])**1.5
        k["urho"] = 1.88e-29 * self.omega_matter \
                        * self.hubble_constant**2 \
                        * (1.0 + self.current_redshift)**3
        k["uxyz"] = 3.086e24 * \
               self.parameters["CosmologyComovingBoxSize"] / \
               self.hubble_constant / \
               (1.0 + self.current_redshift)
        k["uaye"] = 1.0/(1.0 + self.parameters["CosmologyInitialRedshift"])
        k["uvel"] = 1.225e7*self.parameters["CosmologyComovingBoxSize"] \
                      *np.sqrt(self.omega_matter) \
                      *np.sqrt(1+ self.parameters["CosmologyInitialRedshift"])
        k["utem"] = 1.88e6 * (self.parameters["CosmologyComovingBoxSize"]**2) \
                      * self.omega_matter \
                      * (1.0 + self.parameters["CosmologyInitialRedshift"])
        k["aye"]  = (1.0 + self.parameters["CosmologyInitialRedshift"]) / \
               (1.0 + self.current_redshift)
        return k

    @classmethod
    def _is_valid(cls, *args, **kwargs):
        if ("%s" % (args[0])).endswith(".hierarchy"):
            return True
        return os.path.exists("%s.hierarchy" % args[0])

class EnzoStaticOutputInMemory(EnzoStaticOutput):
    _hierarchy_class = EnzoHierarchyInMemory
    _data_style = 'enzo_inline'

    def __new__(cls, *args, **kwargs):
        obj = object.__new__(cls)
        obj.__init__(*args, **kwargs)
        return obj

    def __init__(self, parameter_override=None, conversion_override=None):
        if parameter_override is None: parameter_override = {}
        self._parameter_override = parameter_override
        if conversion_override is None: conversion_override = {}
        self._conversion_override = conversion_override

        StaticOutput.__init__(self, "InMemoryParameterFile", self._data_style)

    def _parse_parameter_file(self):
        enzo = self._obtain_enzo()
        self.basename = "cycle%08i" % (
            enzo.yt_parameter_file["NumberOfPythonCalls"])
        self.parameters['CurrentTimeIdentifier'] = time.time()
        self.parameters.update(enzo.yt_parameter_file)
        self.conversion_factors.update(enzo.conversion_factors)
        for i in self.parameters:
            if isinstance(self.parameters[i], types.TupleType):
                self.parameters[i] = np.array(self.parameters[i])
            if i.endswith("Units") and not i.startswith("Temperature"):
                dataType = i[:-5]
                self.conversion_factors[dataType] = self.parameters[i]
        self.domain_left_edge = self.parameters["DomainLeftEdge"].copy()
        self.domain_right_edge = self.parameters["DomainRightEdge"].copy()
        for i in self.conversion_factors:
            if isinstance(self.conversion_factors[i], types.TupleType):
                self.conversion_factors[i] = np.array(self.conversion_factors[i])
        for p, v in self._parameter_override.items():
            self.parameters[p] = v
        for p, v in self._conversion_override.items():
            self.conversion_factors[p] = v
        self.refine_by = self.parameters["RefineBy"]
        self.dimensionality = self.parameters["TopGridRank"]
        self.domain_dimensions = self.parameters["TopGridDimensions"]
        self.current_time = self.parameters["InitialTime"]
        if "CurrentTimeIdentifier" in self.parameters:
            self.unique_identifier = self.parameters["CurrentTimeIdentifier"]
        if self.parameters["ComovingCoordinates"]:
            self.cosmological_simulation = 1
            self.current_redshift = self.parameters["CosmologyCurrentRedshift"]
            self.omega_lambda = self.parameters["CosmologyOmegaLambdaNow"]
            self.omega_matter = self.parameters["CosmologyOmegaMatterNow"]
            self.hubble_constant = self.parameters["CosmologyHubbleConstantNow"]
        else:
            self.current_redshift = self.omega_lambda = self.omega_matter = \
                self.hubble_constant = self.cosmological_simulation = 0.0

    def _obtain_enzo(self):
        import enzo; return enzo

    @classmethod
    def _is_valid(cls, *args, **kwargs):
        return False

# These next two functions are taken from
# http://www.reddit.com/r/Python/comments/6hj75/reverse_file_iterator/c03vms4
# Credit goes to "Brian" on Reddit

def rblocks(f, blocksize=4096):
    """Read file as series of blocks from end of file to start.

    The data itself is in normal order, only the order of the blocks is reversed.
    ie. "hello world" -> ["ld","wor", "lo ", "hel"]
    Note that the file must be opened in binary mode.
    """
    if 'b' not in f.mode.lower():
        raise Exception("File must be opened using binary mode.")
    size = os.stat(f.name).st_size
    fullblocks, lastblock = divmod(size, blocksize)

    # The first(end of file) block will be short, since this leaves 
    # the rest aligned on a blocksize boundary.  This may be more 
    # efficient than having the last (first in file) block be short
    f.seek(-lastblock,2)
    yield f.read(lastblock)

    for i in range(fullblocks-1,-1, -1):
        f.seek(i * blocksize)
        yield f.read(blocksize)

def rlines(f, keepends=False):
    """Iterate through the lines of a file in reverse order.

    If keepends is true, line endings are kept as part of the line.
    """
    buf = ''
    for block in rblocks(f):
        buf = block + buf
        lines = buf.splitlines(keepends)
        # Return all lines except the first (since may be partial)
        if lines:
            lines.reverse()
            buf = lines.pop() # Last line becomes end of new first line.
            for line in lines:
                yield line
    yield buf  # First line.
<|MERGE_RESOLUTION|>--- conflicted
+++ resolved
@@ -311,12 +311,9 @@
             fn.append(["-1"])
             if nb > 0: fn[-1] = _next_token_line("BaryonFileName", f)
             npart.append(int(_next_token_line("NumberOfParticles", f)[0]))
-<<<<<<< HEAD
             if active_particles:
                 ta = int(_next_token_line( "NumberOfActiveParticles", f)[0])
                 nap.append(ta)
-=======
->>>>>>> 4c30e2af
             if nb == 0 and npart[-1] > 0: fn[-1] = _next_token_line("ParticleFileName", f)
             for line in f:
                 if len(line) < 2: break
@@ -324,11 +321,7 @@
                     vv = patt.findall(line)[0]
                     self.__pointer_handler(vv)
         pbar.finish()
-<<<<<<< HEAD
         self._fill_arrays(ei, si, LE, RE, npart, nap)
-=======
-        self._fill_arrays(ei, si, LE, RE, npart)
->>>>>>> 4c30e2af
         temp_grids = np.empty(self.num_grids, dtype='object')
         temp_grids[:] = self.grids
         self.grids = temp_grids
@@ -336,26 +329,19 @@
         self._store_binary_hierarchy()
         t2 = time.time()
 
-<<<<<<< HEAD
     def _initialize_grid_arrays(self):
         super(EnzoHierarchy, self)._initialize_grid_arrays()
         self.grid_active_particle_count = np.zeros((self.num_grids,1), 'int32')
 
     def _fill_arrays(self, ei, si, LE, RE, npart, nap):
-=======
-    def _fill_arrays(self, ei, si, LE, RE, npart):
->>>>>>> 4c30e2af
         self.grid_dimensions.flat[:] = ei
         self.grid_dimensions -= np.array(si, self.float_type)
         self.grid_dimensions += 1
         self.grid_left_edge.flat[:] = LE
         self.grid_right_edge.flat[:] = RE
         self.grid_particle_count.flat[:] = npart
-<<<<<<< HEAD
         if nap is not None:
             self.grid_active_particle_count.flat[:] = nap
-=======
->>>>>>> 4c30e2af
 
     def __pointer_handler(self, m):
         sgi = int(m[2])-1
@@ -703,26 +689,26 @@
 
 class EnzoHierarchy1D(EnzoHierarchy):
 
-    def _fill_arrays(self, ei, si, LE, RE, npart):
+    def _fill_arrays(self, ei, si, LE, RE, np):
         self.grid_dimensions[:,:1] = ei
         self.grid_dimensions[:,:1] -= np.array(si, self.float_type)
         self.grid_dimensions += 1
         self.grid_left_edge[:,:1] = LE
         self.grid_right_edge[:,:1] = RE
-        self.grid_particle_count.flat[:] = npart
+        self.grid_particle_count.flat[:] = np
         self.grid_left_edge[:,1:] = 0.0
         self.grid_right_edge[:,1:] = 1.0
         self.grid_dimensions[:,1:] = 1
 
 class EnzoHierarchy2D(EnzoHierarchy):
 
-    def _fill_arrays(self, ei, si, LE, RE, npart):
+    def _fill_arrays(self, ei, si, LE, RE, np):
         self.grid_dimensions[:,:2] = ei
         self.grid_dimensions[:,:2] -= np.array(si, self.float_type)
         self.grid_dimensions += 1
         self.grid_left_edge[:,:2] = LE
         self.grid_right_edge[:,:2] = RE
-        self.grid_particle_count.flat[:] = npart
+        self.grid_particle_count.flat[:] = np
         self.grid_left_edge[:,2] = 0.0
         self.grid_right_edge[:,2] = 1.0
         self.grid_dimensions[:,2] = 1
@@ -772,15 +758,9 @@
         self._hierarchy_class = EnzoHierarchy2D
         self._fieldinfo_fallback = Enzo2DFieldInfo
         self.domain_left_edge = \
-<<<<<<< HEAD
             np.concatenate([self["DomainLeftEdge"], [0.0]])
         self.domain_right_edge = \
             np.concatenate([self["DomainRightEdge"], [1.0]])
-=======
-            np.concatenate([self.domain_left_edge, [0.0]])
-        self.domain_right_edge = \
-            np.concatenate([self.domain_right_edge, [1.0]])
->>>>>>> 4c30e2af
 
     def get_parameter(self,parameter,type=None):
         """
@@ -874,16 +854,12 @@
                 vals = pcast(vals[0])
             else:
                 vals = np.array([pcast(i) for i in vals if i != "-99999"])
-<<<<<<< HEAD
             if param.startswith("Append") and param not in self.parameters:
                 self.parameters[param] = []
             if param.startswith("Append"):
                 self.parameters[param].append(vals)
             else:
                 self.parameters[param] = vals
-=======
-            self.parameters[param] = vals
->>>>>>> 4c30e2af
         for p, v in self._parameter_override.items():
             self.parameters[p] = v
         for p, v in self._conversion_override.items():
