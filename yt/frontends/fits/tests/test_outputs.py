--- conflicted
+++ resolved
@@ -20,10 +20,7 @@
     data_dir_load
 from ..data_structures import FITSDataset
 
-<<<<<<< HEAD
 _fields_grs = ("temperature",)
-=======
-_fields = ("intensity")
 
 m33 = "radio_fits/m33_hi.fits"
 @requires_ds(m33, big_data=True)
@@ -35,39 +32,23 @@
         yield test
 
 _fields = ("temperature")
->>>>>>> 2dd4af1f
 
 grs = "radio_fits/grs-50-cube.fits"
 @requires_ds(grs)
 def test_grs():
-<<<<<<< HEAD
     ds = data_dir_load(grs, cls=FITSDataset, kwargs={"nan_mask":0.0})
     yield assert_equal, str(ds), "grs-50-cube.fits"
     for test in small_patch_amr(grs, _fields_grs, input_center="c", input_weight="ones"):
-=======
-    ds = data_dir_load(grs, nan_mask=0.0)
-    yield assert_equal, str(ds), "grs-50-cube.fits"
-    for test in small_patch_amr(grs, _fields):
->>>>>>> 2dd4af1f
         test_grs.__name__ = test.description
         yield test
 
 _fields_vels = ("velocity_x","velocity_y","velocity_z")
 
-<<<<<<< HEAD
-vf = "UnigridData/velocity_field_20.fits"
-@requires_pf(vf)
+vf = "UniformGrid/velocity_field_20.fits"
+@requires_ds(vf)
 def test_velocity_field():
     ds = data_dir_load(vf, cls=FITSDataset)
     yield assert_equal, str(ds), "velocity_field_20.fits"
     for test in small_patch_amr(vf, _fields_vels, input_center="c", input_weight="ones"):
-=======
-vf = "UniformGrid/velocity_field_20.fits"
-@requires_ds(vf)
-def test_velocity_field():
-    ds = data_dir_load(bf)
-    yield assert_equal, str(ds), "velocity_field_20.fits"
-    for test in small_patch_amr(vf, _fields):
->>>>>>> 2dd4af1f
         test_velocity_field.__name__ = test.description
         yield test