--- conflicted
+++ resolved
@@ -201,17 +201,8 @@
             # Grab a whole 4k page.
             line = next(hreq.iter_content(4096))
         elif os.path.isfile(sdf_header):
-<<<<<<< HEAD
-            with open(sdf_header, "rt") as f:
-                try:
-                    line = f.read(10).strip()
-                except UnicodeDecodeError:
-                    line = ""
-=======
-#            with open(sdf_header, "r") as f:
             with open(sdf_header, "r", encoding = 'ISO-8859-1') as f:
                 line = f.read(10).strip()
->>>>>>> 81ba862c
         else:
             return False
         return line.startswith("# SDF")