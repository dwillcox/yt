--- conflicted
+++ resolved
@@ -26,13 +26,9 @@
 from yt.geometry.grid_geometry_handler import \
     GridIndex
 from yt.geometry.particle_geometry_handler import \
-<<<<<<< HEAD
     ParticleIndex
-=======
-    ParticleGeometryHandler
 from yt.geometry.unstructured_mesh_handler import \
-           UnstructuredGeometryHandler
->>>>>>> d5cd8f50
+           UnstructuredMeshIndex
 from yt.data_objects.static_output import \
     Dataset
 from yt.utilities.logger import ytLogger as mylog
@@ -859,11 +855,11 @@
     _connectivity_length = 8
     _index_offset = 0
 
-class StreamHexahedralHierarchy(UnstructuredGeometryHandler):
+class StreamHexahedralIndex(UnstructuredMeshIndex):
 
     def __init__(self, pf, data_style = None):
         self.stream_handler = pf.stream_handler
-        super(StreamHexahedralHierarchy, self).__init__(pf, data_style)
+        super(StreamHexahedralIndex, self).__init__(pf, data_style)
 
     def _initialize_mesh(self):
         coords = self.stream_handler.fields.pop('coordinates')
@@ -880,8 +876,8 @@
     def _detect_fields(self):
         self.field_list = list(set(self.stream_handler.get_fields()))
 
-class StreamHexahedralStaticOutput(StreamStaticOutput):
-    _hierarchy_class = StreamHexahedralHierarchy
+class StreamHexahedralDataset(StreamDataset):
+    _hierarchy_class = StreamHexahedralIndex
     _fieldinfo_fallback = StreamFieldInfo
     _fieldinfo_known = KnownStreamFields
     _data_style = "stream_hexahedral"
@@ -967,7 +963,7 @@
     handler.simulation_time = sim_time
     handler.cosmology_simulation = 0
 
-    spf = StreamHexahedralStaticOutput(handler)
+    spf = StreamHexahedralDataset(handler)
     spf.units["cm"] = sim_unit_to_cm
     spf.units['1'] = 1.0
     spf.units["unitary"] = 1.0
