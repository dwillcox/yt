--- conflicted
+++ resolved
@@ -38,50 +38,11 @@
     mass_sun_cgs
 from yt.utilities.cosmology import Cosmology
 from .fields import \
-<<<<<<< HEAD
     SPHFieldInfo
-=======
-    GadgetFieldInfo, \
-    KnownGadgetFields, \
-    GadgetHDF5FieldInfo, \
-    KnownGadgetHDF5Fields, \
-    TipsyFieldInfo, \
-    KnownTipsyFields, \
-    _setup_particle_fields
-from yt.data_objects.field_info_container import \
-    NullFunc, \
-    TranslationFunc
-from yt.fields.particle_fields import \
-    particle_deposition_functions, \
-    standard_particle_fields
 from .definitions import \
     gadget_header_specs, \
     gadget_field_specs, \
     gadget_ptype_specs
-
-try:
-    import requests
-    import json
-except ImportError:
-    requests = None
-
-class ParticleFile(object):
-    def __init__(self, pf, io, filename, file_id):
-        self.pf = pf
-        self.io = weakref.proxy(io)
-        self.filename = filename
-        self.file_id = file_id
-        self.total_particles = self.io._count_particles(self)
-
-    def select(self, selector):
-        pass
-
-    def count(self, selector):
-        pass
-
-    def _calculate_offsets(self, fields):
-        pass
->>>>>>> 10fc1156
 
 try:
     import requests
@@ -556,12 +517,7 @@
 class HTTPStreamStaticOutput(ParticleStaticOutput):
     _hierarchy_class = ParticleGeometryHandler
     _file_class = HTTPParticleFile
-<<<<<<< HEAD
     _field_info_class = SPHFieldInfo
-=======
-    _fieldinfo_fallback = GadgetFieldInfo
-    _fieldinfo_known = KnownGadgetFields
->>>>>>> 10fc1156
     _particle_mass_name = "Mass"
     _particle_coordinates_name = "Coordinates"
     _particle_velocity_name = "Velocities"
