--- conflicted
+++ resolved
@@ -157,17 +157,13 @@
             # integration the redshift will be zero.
             unit_base['cmcm'] = 1.0 / unit_base["UnitLength_in_cm"]
         self._unit_base = unit_base
-<<<<<<< HEAD
-        super(GadgetDataset, self).__init__(filename, data_style)
-=======
         if bounding_box is not None:
             bbox = np.array(bounding_box, dtype="float64")
             self.domain_left_edge = bbox[:,0]
             self.domain_right_edge = bbox[:,1]
         else:
             self.domain_left_edge = self.domain_right_edge = None
-        super(GadgetStaticOutput, self).__init__(filename, data_style)
->>>>>>> d5cd8f50
+        super(GadgetDataset, self).__init__(filename, data_style)
 
     def __repr__(self):
         return os.path.basename(self.parameter_filename).split(".")[0]
@@ -243,14 +239,10 @@
         self.file_count = hvals["NumFiles"]
 
     def _set_units(self):
-<<<<<<< HEAD
-        super(GadgetDataset, self)._set_units()
-=======
         if self._unit_base is None and self.cosmological_simulation == 1:
             mylog.info("Assuming length units are in Mpc/h (comoving)")
             self._unit_base = dict(mpchcm = 1.0)
-        super(GadgetStaticOutput, self)._set_units()
->>>>>>> d5cd8f50
+        super(GadgetDataset, self)._set_units()
         length_unit = self.units['cm']
         unit_base = self._unit_base or {}
         velocity_unit = unit_base.get("velocity", 1e5)
@@ -348,7 +340,7 @@
             pass
         return False
 
-class GadgetHDF5StaticOutput(GadgetStaticOutput):
+class GadgetHDF5Dataset(GadgetDataset):
     _file_class = ParticleFile
     _fieldinfo_fallback = GadgetHDF5FieldInfo
     _fieldinfo_known = KnownGadgetHDF5Fields
@@ -360,7 +352,7 @@
                  bounding_box = None):
         self.storage_filename = None
         filename = os.path.abspath(filename)
-        super(GadgetHDF5StaticOutput, self).__init__(
+        super(GadgetHDF5Dataset, self).__init__(
             filename, data_style, unit_base=unit_base, n_ref=n_ref,
             over_refine_factor=over_refine_factor,
             bounding_box = bounding_box)
