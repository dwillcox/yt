"""
Data structures for GDF.



"""

#-----------------------------------------------------------------------------
# Copyright (c) 2013, yt Development Team.
#
# Distributed under the terms of the Modified BSD License.
#
# The full license is in the file COPYING.txt, distributed with this software.
#-----------------------------------------------------------------------------

from yt.utilities.on_demand_imports import _h5py as h5py
import numpy as np
import weakref
import os
from yt.extern.six import string_types
from yt.funcs import \
    just_one, ensure_tuple
from yt.data_objects.grid_patch import \
    AMRGridPatch
from yt.geometry.grid_geometry_handler import \
    GridIndex
from yt.data_objects.static_output import \
    Dataset
from yt.units.dimensions import \
    dimensionless as sympy_one
from yt.units.unit_object import \
    Unit
from yt.utilities.exceptions import \
    YTGDFUnknownGeometry
from yt.utilities.lib.misc_utilities import \
    get_box_grids_level
from yt.utilities.logger import ytLogger as mylog
from .fields import GDFFieldInfo


GEOMETRY_TRANS = {
    0: "cartesian",
    1: "polar",
    2: "cylindrical",
    3: "spherical",
}


class GDFGrid(AMRGridPatch):
    _id_offset = 0

    def __init__(self, id, index, level, start, dimensions):
        AMRGridPatch.__init__(self, id, filename=index.index_filename,
                              index=index)
        self.Parent = []
        self.Children = []
        self.Level = level
        self.start_index = start.copy()
        self.stop_index = self.start_index + dimensions
        self.ActiveDimensions = dimensions.copy()

    def _setup_dx(self):
        # So first we figure out what the index is.  We don't assume
        # that dx=dy=dz , at least here.  We probably do elsewhere.
        id = self.id - self._id_offset
        if len(self.Parent) > 0:
            self.dds = self.Parent[0].dds / self.ds.refine_by
        else:
            LE, RE = self.index.grid_left_edge[id, :], \
                self.index.grid_right_edge[id, :]
            self.dds = np.array((RE - LE) / self.ActiveDimensions)
        if self.ds.data_software != "piernik":
            if self.ds.dimensionality < 2:
                self.dds[1] = 1.0
            if self.ds.dimensionality < 3:
                self.dds[2] = 1.0
        self.field_data['dx'], self.field_data['dy'], self.field_data['dz'] = \
            self.dds
        self.dds = self.ds.arr(self.dds, "code_length")


class GDFHierarchy(GridIndex):

    grid = GDFGrid

    def __init__(self, ds, dataset_type='grid_data_format'):
        self.dataset = weakref.proxy(ds)
        self.index_filename = self.dataset.parameter_filename
        h5f = h5py.File(self.index_filename, 'r')
        self.dataset_type = dataset_type
        GridIndex.__init__(self, ds, dataset_type)
        self.directory = os.path.dirname(self.index_filename)
        h5f.close()

    def _detect_output_fields(self):
        h5f = h5py.File(self.index_filename, 'r')
        self.field_list = [("gdf", str(f)) for f in h5f['field_types'].keys()]
        h5f.close()

    def _count_grids(self):
        h5f = h5py.File(self.index_filename, 'r')
        self.num_grids = h5f['/grid_parent_id'].shape[0]
        h5f.close()

    def _parse_index(self):
        h5f = h5py.File(self.index_filename, 'r')
        dxs = []
        self.grids = np.empty(self.num_grids, dtype='object')
        levels = (h5f['grid_level'][:]).copy()
        glis = (h5f['grid_left_index'][:]).copy()
        gdims = (h5f['grid_dimensions'][:]).copy()
        active_dims = ~((np.max(gdims, axis=0) == 1) &
                        (self.dataset.domain_dimensions == 1))

        for i in range(levels.shape[0]):
            self.grids[i] = self.grid(i, self, levels[i],
                                      glis[i],
                                      gdims[i])
            self.grids[i]._level_id = levels[i]

            dx = (self.dataset.domain_right_edge -
                  self.dataset.domain_left_edge) / \
                self.dataset.domain_dimensions
            dx[active_dims] /= self.dataset.refine_by ** levels[i]
            dxs.append(dx.in_units("code_length"))
        dx = self.dataset.arr(dxs, input_units="code_length")
        self.grid_left_edge = self.dataset.domain_left_edge + dx * glis
        self.grid_dimensions = gdims.astype("int32")
        self.grid_right_edge = self.grid_left_edge + dx * self.grid_dimensions
        self.grid_particle_count = h5f['grid_particle_count'][:]
        del levels, glis, gdims
        h5f.close()

    def _populate_grid_objects(self):
        mask = np.empty(self.grids.size, dtype='int32')
        for gi, g in enumerate(self.grids):
            g._prepare_grid()
            g._setup_dx()

        for gi, g in enumerate(self.grids):
            g.Children = self._get_grid_children(g)
            for g1 in g.Children:
                g1.Parent.append(g)
            get_box_grids_level(self.grid_left_edge[gi, :],
                                self.grid_right_edge[gi, :],
                                self.grid_levels[gi],
                                self.grid_left_edge, self.grid_right_edge,
                                self.grid_levels, mask)
            m = mask.astype("bool")
            m[gi] = False
            siblings = self.grids[gi:][m[gi:]]
            if len(siblings) > 0:
                g.OverlappingSiblings = siblings.tolist()
        self.max_level = self.grid_levels.max()

    def _get_box_grids(self, left_edge, right_edge):
        """
        Gets back all the grids between a left edge and right edge
        """
        eps = np.finfo(np.float64).eps
        grid_i = np.where(
            np.all((self.grid_right_edge - left_edge) > eps, axis=1) &
            np.all((right_edge - self.grid_left_edge) > eps, axis=1))

        return self.grids[grid_i], grid_i

    def _get_grid_children(self, grid):
        mask = np.zeros(self.num_grids, dtype='bool')
        grids, grid_ind = self._get_box_grids(grid.LeftEdge, grid.RightEdge)
        mask[grid_ind] = True
        return [g for g in self.grids[mask] if g.Level == grid.Level + 1]


class GDFDataset(Dataset):
    _index_class = GDFHierarchy
    _field_info_class = GDFFieldInfo

    def __init__(self, filename, dataset_type='grid_data_format',
                 storage_filename=None, geometry=None,
                 units_override=None, unit_system="cgs"):
        self.geometry = geometry
        self.fluid_types += ("gdf",)
        Dataset.__init__(self, filename, dataset_type,
                         units_override=units_override, unit_system=unit_system)
        self.storage_filename = storage_filename
        self.filename = filename

    def _set_code_unit_attributes(self):
        """
        Generates the conversion to various physical _units
        based on the parameter file
        """

        # This should be improved.
        h5f = h5py.File(self.parameter_filename, "r")
        for field_name in h5f["/field_types"]:
            current_field = h5f["/field_types/%s" % field_name]
            if 'field_to_cgs' in current_field.attrs:
                field_conv = current_field.attrs['field_to_cgs']
                self.field_units[field_name] = just_one(field_conv)
            elif 'field_units' in current_field.attrs:
                field_units = current_field.attrs['field_units']
                if isinstance(field_units, string_types):
                    current_field_units = current_field.attrs['field_units']
                else:
                    current_field_units = \
                        just_one(current_field.attrs['field_units'])
                self.field_units[field_name] = current_field_units.decode("utf8")
            else:
                self.field_units[field_name] = ""

        if "dataset_units" in h5f:
            for unit_name in h5f["/dataset_units"]:
                current_unit = h5f["/dataset_units/%s" % unit_name]
                value = current_unit.value
                unit = current_unit.attrs["unit"]
                # need to convert to a Unit object and check dimensions
                # because unit can be things like
                # 'dimensionless/dimensionless**3' so naive string
                # comparisons are insufficient
                unit = Unit(unit, registry=self.unit_registry)
                if unit_name.endswith('_unit') and unit.dimensions is sympy_one:
                    un = unit_name[:-5]
                    un = un.replace('magnetic', 'magnetic_field', 1)
                    unit = self.unit_system[un]
                    setattr(self, unit_name, self.quan(value, unit))
                setattr(self, unit_name, self.quan(value, unit))
                if unit_name in h5f["/field_types"]:
                    if unit_name in self.field_units:
                        mylog.warning("'field_units' was overridden by 'dataset_units/%s'"
                                      % (unit_name))
<<<<<<< HEAD
                    self.field_units[unit_name] = unit.decode('utf8')
=======
                    self.field_units[unit_name] = str(unit)
>>>>>>> 0b78f46f
        else:
            self.length_unit = self.quan(1.0, "cm")
            self.mass_unit = self.quan(1.0, "g")
            self.time_unit = self.quan(1.0, "s")

        h5f.close()

    def _parse_parameter_file(self):
        self._handle = h5py.File(self.parameter_filename, "r")
        if 'data_software' in self._handle['gridded_data_format'].attrs:
            self.data_software = \
                self._handle['gridded_data_format'].attrs['data_software']
        else:
            self.data_software = "unknown"
        sp = self._handle["/simulation_parameters"].attrs
        if self.geometry is None:
            geometry = just_one(sp.get("geometry", 0))
            try:
                self.geometry = GEOMETRY_TRANS[geometry]
            except KeyError:
                raise YTGDFUnknownGeometry(geometry)
        self.parameters.update(sp)
        self.domain_left_edge = sp["domain_left_edge"][:]
        self.domain_right_edge = sp["domain_right_edge"][:]
        self.domain_dimensions = sp["domain_dimensions"][:]
        refine_by = sp["refine_by"]
        if refine_by is None:
            refine_by = 2
        self.refine_by = refine_by
        self.dimensionality = sp["dimensionality"]
        self.current_time = sp["current_time"]
        self.unique_identifier = sp["unique_identifier"]
        self.cosmological_simulation = sp["cosmological_simulation"]
        if sp["num_ghost_zones"] != 0:
            raise RuntimeError
        self.num_ghost_zones = sp["num_ghost_zones"]
        self.field_ordering = sp["field_ordering"]
        self.boundary_conditions = sp["boundary_conditions"][:]
        p = [bnd == 0 for bnd in self.boundary_conditions[::2]]
        self.periodicity = ensure_tuple(p)
        if self.cosmological_simulation:
            self.current_redshift = sp["current_redshift"]
            self.omega_lambda = sp["omega_lambda"]
            self.omega_matter = sp["omega_matter"]
            self.hubble_constant = sp["hubble_constant"]
        else:
            self.current_redshift = self.omega_lambda = self.omega_matter = \
                self.hubble_constant = self.cosmological_simulation = 0.0
        self.parameters['Time'] = 1.0  # Hardcode time conversion for now.
        # Hardcode for now until field staggering is supported.
        self.parameters["HydroMethod"] = 0
        self._handle.close()
        del self._handle

    @classmethod
    def _is_valid(self, *args, **kwargs):
        try:
            fileh = h5py.File(args[0], 'r')
            if "gridded_data_format" in fileh:
                fileh.close()
                return True
            fileh.close()
        except:
            pass
        return False

    def __repr__(self):
        return self.basename.rsplit(".", 1)[0]<|MERGE_RESOLUTION|>--- conflicted
+++ resolved
@@ -229,11 +229,7 @@
                     if unit_name in self.field_units:
                         mylog.warning("'field_units' was overridden by 'dataset_units/%s'"
                                       % (unit_name))
-<<<<<<< HEAD
-                    self.field_units[unit_name] = unit.decode('utf8')
-=======
                     self.field_units[unit_name] = str(unit)
->>>>>>> 0b78f46f
         else:
             self.length_unit = self.quan(1.0, "cm")
             self.mass_unit = self.quan(1.0, "g")
