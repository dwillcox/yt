"""
ytdata frontend tests using enzo_tiny_cosmology



"""

#-----------------------------------------------------------------------------
# Copyright (c) 2013, yt Development Team.
#
# Distributed under the terms of the Modified BSD License.
#
# The full license is in the file COPYING.txt, distributed with this software.
#-----------------------------------------------------------------------------

from yt.convenience import \
    load
from yt.data_objects.api import \
    create_profile
from yt.frontends.ytdata.api import \
    YTDataContainerDataset, \
    YTSpatialPlotDataset, \
    YTGridDataset, \
    YTNonspatialDataset, \
    YTProfileDataset, \
    save_as_dataset
from yt.testing import \
    assert_allclose_units, \
    assert_equal, \
    assert_fname, \
    fake_random_ds
from yt.utilities.answer_testing.framework import \
    requires_ds, \
    data_dir_load, \
    AnswerTestingTest
from yt.units.yt_array import \
    YTArray, \
    YTQuantity
<<<<<<< HEAD
=======
from yt.visualization.plot_window import \
    SlicePlot, \
    ProjectionPlot
>>>>>>> 7ef69331
from yt.visualization.profile_plotter import \
    ProfilePlot, \
    PhasePlot
import numpy as np
import tempfile
import os
import shutil

def compare_unit_attributes(ds1, ds2):
    attrs = ('length_unit', 'mass_unit', 'time_unit',
             'velocity_unit', 'magnetic_unit')
    for attr in attrs:
        u1 = getattr(ds1, attr, None)
        u2 = getattr(ds2, attr, None)
        assert u1 == u2

class YTDataFieldTest(AnswerTestingTest):
    _type_name = "YTDataTest"
    _attrs = ("field_name", )

    def __init__(self, ds_fn, field, decimals = 10,
                 geometric=True):
        super(YTDataFieldTest, self).__init__(ds_fn)
        self.field = field
        if isinstance(field, tuple) and len(field) == 2:
            self.field_name = field[1]
        else:
            self.field_name = field
        self.decimals = decimals
        self.geometric = geometric

    def run(self):
        if self.geometric:
            obj = self.ds.all_data()
        else:
            obj = self.ds.data
        num_e = obj[self.field].size
        avg = obj[self.field].mean()
        return np.array([num_e, avg])

    def compare(self, new_result, old_result):
        err_msg = "YTData field values for %s not equal." % \
          (self.field,)
        if self.decimals is None:
            assert_equal(new_result, old_result,
                         err_msg=err_msg, verbose=True)
        else:
            assert_allclose_units(new_result, old_result, 
                                  10.**(-self.decimals),
                                  err_msg=err_msg, verbose=True)

enzotiny = "enzo_tiny_cosmology/DD0046/DD0046"
@requires_ds(enzotiny)
def test_datacontainer_data():
    tmpdir = tempfile.mkdtemp()
    curdir = os.getcwd()
    os.chdir(tmpdir)
    ds = data_dir_load(enzotiny)
    sphere = ds.sphere(ds.domain_center, (10, "Mpc"))
    fn = sphere.save_as_dataset(fields=["density", "particle_mass"])
    full_fn = os.path.join(tmpdir, fn)
    sphere_ds = load(full_fn)
    compare_unit_attributes(ds, sphere_ds)
    assert isinstance(sphere_ds, YTDataContainerDataset)
    yield YTDataFieldTest(full_fn, ("grid", "density"))
    yield YTDataFieldTest(full_fn, ("all", "particle_mass"))
    cr = ds.cut_region(sphere, ['obj["temperature"] > 1e4'])
    fn = cr.save_as_dataset(fields=["temperature"])
    full_fn = os.path.join(tmpdir, fn)
    cr_ds = load(full_fn)
    assert isinstance(cr_ds, YTDataContainerDataset)
    assert (cr["temperature"] == cr_ds.data["temperature"]).all()
    os.chdir(curdir)
    shutil.rmtree(tmpdir)

@requires_ds(enzotiny)
def test_grid_datacontainer_data():
    tmpdir = tempfile.mkdtemp()
    curdir = os.getcwd()
    os.chdir(tmpdir)
    ds = data_dir_load(enzotiny)
    cg = ds.covering_grid(level=0, left_edge=[0.25]*3, dims=[16]*3)
    fn = cg.save_as_dataset(fields=["density", "particle_mass"])
    full_fn = os.path.join(tmpdir, fn)
    cg_ds = load(full_fn)
    compare_unit_attributes(ds, cg_ds)
    assert isinstance(cg_ds, YTGridDataset)

    yield YTDataFieldTest(full_fn, ("grid", "density"))
    yield YTDataFieldTest(full_fn, ("all", "particle_mass"))
    my_proj = ds.proj("density", "x", weight_field="density")
    frb = my_proj.to_frb(1.0, (800, 800))
    fn = frb.save_as_dataset(fields=["density"])
    frb_ds = load(fn)
    compare_unit_attributes(ds, frb_ds)
    assert isinstance(frb_ds, YTGridDataset)
    yield YTDataFieldTest(full_fn, "density", geometric=False)
    os.chdir(curdir)
    shutil.rmtree(tmpdir)

@requires_ds(enzotiny)
def test_spatial_data():
    tmpdir = tempfile.mkdtemp()
    curdir = os.getcwd()
    os.chdir(tmpdir)
    ds = data_dir_load(enzotiny)
    proj = ds.proj("density", "x", weight_field="density")
    fn = proj.save_as_dataset()
    full_fn = os.path.join(tmpdir, fn)
    proj_ds = load(full_fn)
    compare_unit_attributes(ds, proj_ds)
    assert isinstance(proj_ds, YTSpatialPlotDataset)
    yield YTDataFieldTest(full_fn, ("grid", "density"), geometric=False)
    os.chdir(curdir)
    shutil.rmtree(tmpdir)

@requires_ds(enzotiny)
def test_profile_data():
    tmpdir = tempfile.mkdtemp()
    curdir = os.getcwd()
    os.chdir(tmpdir)
    ds = data_dir_load(enzotiny)
    ad = ds.all_data()
    profile_1d = create_profile(ad, "density", "temperature",
                                weight_field="cell_mass")
    fn = profile_1d.save_as_dataset()
    full_fn = os.path.join(tmpdir, fn)
    prof_1d_ds = load(full_fn)
    compare_unit_attributes(ds, prof_1d_ds)
    assert isinstance(prof_1d_ds, YTProfileDataset)

    p1 = ProfilePlot(prof_1d_ds.data, "density", "temperature",
                     weight_field="cell_mass")
    p1.save()

    yield YTDataFieldTest(full_fn, "temperature", geometric=False)
    yield YTDataFieldTest(full_fn, "x", geometric=False)
    yield YTDataFieldTest(full_fn, "density", geometric=False)
    profile_2d = create_profile(ad, ["density", "temperature"],
                               "cell_mass", weight_field=None,
                               n_bins=(128, 128))
    fn = profile_2d.save_as_dataset()
    full_fn = os.path.join(tmpdir, fn)
    prof_2d_ds = load(full_fn)
    compare_unit_attributes(ds, prof_2d_ds)
    assert isinstance(prof_2d_ds, YTProfileDataset)

    p2 = PhasePlot(prof_2d_ds.data, "density", "temperature",
                   "cell_mass", weight_field=None)
    p2.save()

    yield YTDataFieldTest(full_fn, "density", geometric=False)
    yield YTDataFieldTest(full_fn, "x", geometric=False)
    yield YTDataFieldTest(full_fn, "temperature", geometric=False)
    yield YTDataFieldTest(full_fn, "y", geometric=False)
    yield YTDataFieldTest(full_fn, "cell_mass", geometric=False)
    os.chdir(curdir)
    shutil.rmtree(tmpdir)

@requires_ds(enzotiny)
def test_nonspatial_data():
    tmpdir = tempfile.mkdtemp()
    curdir = os.getcwd()
    os.chdir(tmpdir)
    ds = data_dir_load(enzotiny)
    region = ds.box([0.25]*3, [0.75]*3)
    sphere = ds.sphere(ds.domain_center, (10, "Mpc"))
    my_data = {}
    my_data["region_density"] = region["density"]
    my_data["sphere_density"] = sphere["density"]
    fn = "test_data.h5"
    save_as_dataset(ds, fn, my_data)
    full_fn = os.path.join(tmpdir, fn)
    array_ds = load(full_fn)
    compare_unit_attributes(ds, array_ds)
    assert isinstance(array_ds, YTNonspatialDataset)
    yield YTDataFieldTest(full_fn, "region_density", geometric=False)
    yield YTDataFieldTest(full_fn, "sphere_density", geometric=False)

    my_data = {"density": YTArray(np.linspace(1.,20.,10), "g/cm**3")}
    fake_ds = {"current_time": YTQuantity(10, "Myr")}
    fn = "random_data.h5"
    save_as_dataset(fake_ds, fn, my_data)
    full_fn = os.path.join(tmpdir, fn)
    new_ds = load(full_fn)
    assert isinstance(new_ds, YTNonspatialDataset)
    yield YTDataFieldTest(full_fn, "density", geometric=False)
    os.chdir(curdir)
    shutil.rmtree(tmpdir)

def test_plot_data():
    tmpdir = tempfile.mkdtemp()
    curdir = os.getcwd()
    os.chdir(tmpdir)
    ds = fake_random_ds(16)

    plot = SlicePlot(ds, 'z', 'density')
    plot.data_source.save_as_dataset('slice.h5')
    ds_slice = load('slice.h5')
    p = SlicePlot(ds_slice, 'z', 'density')
    fn = p.save()
    assert_fname(fn[0])

    plot = ProjectionPlot(ds, 'z', 'density')
    plot.data_source.save_as_dataset('proj.h5')
    ds_proj = load('slice.h5')
    p = ProjectionPlot(ds_proj, 'z', 'density')
    fn = p.save()
    assert_fname(fn[0])

    plot = SlicePlot(ds, [1, 1, 1], 'density')
    plot.data_source.save_as_dataset('oas.h5')
    ds_oas = load('oas.h5')
    p = SlicePlot(ds_oas, [1, 1, 1], 'density')
    fn = p.save()
    assert_fname(fn[0])

    os.chdir(curdir)
    shutil.rmtree(tmpdir)<|MERGE_RESOLUTION|>--- conflicted
+++ resolved
@@ -36,12 +36,9 @@
 from yt.units.yt_array import \
     YTArray, \
     YTQuantity
-<<<<<<< HEAD
-=======
 from yt.visualization.plot_window import \
     SlicePlot, \
     ProjectionPlot
->>>>>>> 7ef69331
 from yt.visualization.profile_plotter import \
     ProfilePlot, \
     PhasePlot
